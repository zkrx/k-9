<?xml version="1.0" encoding="utf-8"?>
<LinearLayout
    xmlns:android="http://schemas.android.com/apk/res/android"
    android:layout_width="fill_parent"
    android:layout_height="wrap_content"
    android:minHeight="?android:attr/listPreferredItemHeight"
    android:orientation="horizontal"
    android:paddingRight="6dip"
    android:paddingBottom="2dip"
    android:descendantFocusability="blocksDescendants"
    android:gravity="center_vertical" >

    <View
        android:id="@+id/chip"
        android:layout_width="6dip"
        android:layout_height="fill_parent"
<<<<<<< HEAD
=======
        android:layout_marginTop="2dip"
        android:layout_marginBottom="1dip"
>>>>>>> 605a0bdc
        android:layout_centerVertical="true"
        android:layout_alignParentLeft="true" />

        
    <LinearLayout
        android:layout_width="fill_parent"
        android:layout_height="fill_parent"
        android:layout_weight="1"
        android:orientation="horizontal"
        android:gravity="center_vertical"
<<<<<<< HEAD
        android:paddingLeft="1dip" >
=======
        android:paddingLeft="6dip" >
>>>>>>> 605a0bdc

        <ImageButton
            android:id="@+id/folders"
            android:layout_alignParentTop="true" 
            android:layout_gravity="top"
            android:focusable="false"
            android:background="@drawable/ic_show_folders"
            android:layout_width="wrap_content"
            android:layout_height="wrap_content"
            />
    <LinearLayout
        android:layout_width="wrap_content"
        android:layout_height="wrap_content"
        android:layout_weight="1"
        android:orientation="vertical"
        android:gravity="center_vertical"
        android:paddingLeft="1dip" >

        <TextView
            android:id="@+id/description"
            android:layout_width="fill_parent"
            android:layout_height="wrap_content"
            android:singleLine="true"
            android:ellipsize="end"
            android:textColor="?android:attr/textColorPrimary"
            android:textAppearance="?android:attr/textAppearanceMedium" />

        <TextView
            android:id="@+id/email"
            android:layout_width="fill_parent"
            android:layout_height="wrap_content"
            android:singleLine="true"
            android:ellipsize="end"
            android:textColor="?android:attr/textColorSecondary"
            android:textAppearance="?android:attr/textAppearanceSmall" />

    </LinearLayout>
    </LinearLayout>
    <RelativeLayout
        android:id="@+id/active_icons"
        android:layout_width="wrap_content"
        android:layout_height="fill_parent"
        android:orientation="horizontal"
        android:paddingTop="2dip"
        android:paddingBottom="0dip"
        android:paddingLeft="6dip"
        android:paddingRight="6dip"
        android:layout_alignParentRight="true"
        android:clickable="true" >

        <TextView
            android:id="@+id/flagged_message_count"
            android:layout_width="wrap_content"
            android:layout_height="wrap_content"
            android:layout_alignParentTop="true" 
            android:layout_gravity="top"
            
            android:paddingTop="6dip"
            android:paddingBottom="4dip"
            android:paddingLeft="10dip"
            android:paddingRight="10dip"
            android:singleLine="true"
            android:ellipsize="end"
            android:textAppearance="?android:attr/textAppearanceSmall"
            android:textColor="#000000"
            android:background="@drawable/btn_star_big_buttonless_on"
            android:clickable="true" />

        <TextView
            android:id="@+id/new_message_count"
            android:layout_width="wrap_content"
            android:layout_height="wrap_content"
            android:layout_gravity="top" 
            android:layout_alignParentTop="true"
            android:layout_toRightOf="@id/flagged_message_count"
            android:paddingTop="4dip"
            android:paddingBottom="4dip"
            android:paddingLeft="10dip"
            android:paddingRight="10dip"
            android:gravity="right"
            android:singleLine="true"
            android:ellipsize="end"
            android:textAppearance="?android:attr/textAppearanceMedium"
            android:textColor="#ffffff"
            android:textStyle="bold"
            android:background="@drawable/envelope"
            android:clickable="true" />
        

    </RelativeLayout>

</LinearLayout><|MERGE_RESOLUTION|>--- conflicted
+++ resolved
@@ -14,11 +14,8 @@
         android:id="@+id/chip"
         android:layout_width="6dip"
         android:layout_height="fill_parent"
-<<<<<<< HEAD
-=======
         android:layout_marginTop="2dip"
         android:layout_marginBottom="1dip"
->>>>>>> 605a0bdc
         android:layout_centerVertical="true"
         android:layout_alignParentLeft="true" />
 
@@ -29,11 +26,7 @@
         android:layout_weight="1"
         android:orientation="horizontal"
         android:gravity="center_vertical"
-<<<<<<< HEAD
-        android:paddingLeft="1dip" >
-=======
         android:paddingLeft="6dip" >
->>>>>>> 605a0bdc
 
         <ImageButton
             android:id="@+id/folders"
