
package com.fsck.k9;

import android.content.Context;
import android.content.SharedPreferences;
import android.net.ConnectivityManager;
import android.net.Uri;
import android.util.Log;

import com.fsck.k9.crypto.Apg;
import com.fsck.k9.crypto.CryptoProvider;
import com.fsck.k9.helper.Utility;
import com.fsck.k9.mail.Address;
import com.fsck.k9.mail.MessagingException;
import com.fsck.k9.mail.Store;
import com.fsck.k9.mail.store.LocalStore;
import com.fsck.k9.mail.store.StorageManager;
import com.fsck.k9.mail.store.StorageManager.StorageProvider;
import com.fsck.k9.view.ColorChip;

import java.lang.reflect.Array;
import java.util.ArrayList;
import java.util.Arrays;
import java.util.Calendar;
import java.util.Collections;
import java.util.Date;
import java.util.LinkedList;
import java.util.List;
import java.util.Map;
import java.util.Random;
import java.util.UUID;
import java.util.concurrent.ConcurrentHashMap;

/**
 * Account stores all of the settings for a single account defined by the user. It is able to save
 * and delete itself given a Preferences to work with. Each account is defined by a UUID.
 */
public class Account implements BaseAccount {
    /**
     * Default value for the inbox folder (never changes for POP3 and IMAP)
     */
    public static final String INBOX = "INBOX";

    /**
     * This local folder is used to store messages to be sent.
     */
    public static final String OUTBOX = "K9MAIL_INTERNAL_OUTBOX";

    public static final String EXPUNGE_IMMEDIATELY = "EXPUNGE_IMMEDIATELY";
    public static final String EXPUNGE_MANUALLY = "EXPUNGE_MANUALLY";
    public static final String EXPUNGE_ON_POLL = "EXPUNGE_ON_POLL";

    public static final int DELETE_POLICY_NEVER = 0;
    public static final int DELETE_POLICY_7DAYS = 1;
    public static final int DELETE_POLICY_ON_DELETE = 2;
    public static final int DELETE_POLICY_MARK_AS_READ = 3;

    public static final String TYPE_WIFI = "WIFI";
    public static final String TYPE_MOBILE = "MOBILE";
    public static final String TYPE_OTHER = "OTHER";
    private static final String[] networkTypes = { TYPE_WIFI, TYPE_MOBILE, TYPE_OTHER };

    public static final MessageFormat DEFAULT_MESSAGE_FORMAT = MessageFormat.HTML;
    public static final boolean DEFAULT_MESSAGE_FORMAT_AUTO = false;
    public static final boolean DEFAULT_MESSAGE_READ_RECEIPT = false;
    public static final QuoteStyle DEFAULT_QUOTE_STYLE = QuoteStyle.PREFIX;
    public static final String DEFAULT_QUOTE_PREFIX = ">";
    public static final boolean DEFAULT_QUOTED_TEXT_SHOWN = true;
    public static final boolean DEFAULT_REPLY_AFTER_QUOTE = false;
    public static final boolean DEFAULT_STRIP_SIGNATURE = true;

    public static final String ACCOUNT_DESCRIPTION_KEY = "description";
    public static final String STORE_URI_KEY = "storeUri";
    public static final String TRANSPORT_URI_KEY = "transportUri";

    public static final String IDENTITY_NAME_KEY = "name";
    public static final String IDENTITY_EMAIL_KEY = "email";
    public static final String IDENTITY_DESCRIPTION_KEY = "description";


    /**
     * <pre>
     * 0 - Never (DELETE_POLICY_NEVER)
     * 1 - After 7 days (DELETE_POLICY_7DAYS)
     * 2 - When I delete from inbox (DELETE_POLICY_ON_DELETE)
     * 3 - Mark as read (DELETE_POLICY_MARK_AS_READ)
     * </pre>
     */
    private int mDeletePolicy;

    private final String mUuid;
    private String mStoreUri;

    /**
     * Storage provider ID, used to locate and manage the underlying DB/file
     * storage
     */
    private String mLocalStorageProviderId;
    private String mTransportUri;
    private String mDescription;
    private String mAlwaysBcc;
    private int mAutomaticCheckIntervalMinutes;
    private int mDisplayCount;
    private int mChipColor;
    private long mLastAutomaticCheckTime;
    private long mLatestOldMessageSeenTime;
    private boolean mNotifyNewMail;
    private boolean mNotifySelfNewMail;
    private String mInboxFolderName;
    private String mDraftsFolderName;
    private String mSentFolderName;
    private String mTrashFolderName;
    private String mArchiveFolderName;
    private String mSpamFolderName;
    private String mAutoExpandFolderName;
    private FolderMode mFolderDisplayMode;
    private FolderMode mFolderSyncMode;
    private FolderMode mFolderPushMode;
    private FolderMode mFolderTargetMode;
    private int mAccountNumber;
    private boolean mSaveAllHeaders;
    private boolean mPushPollOnConnect;
    private boolean mNotifySync;
    private ScrollButtons mScrollMessageViewButtons;
    private ScrollButtons mScrollMessageViewMoveButtons;
    private ShowPictures mShowPictures;
    private boolean mEnableMoveButtons;
    private boolean mIsSignatureBeforeQuotedText;
    private String mExpungePolicy = EXPUNGE_IMMEDIATELY;
    private int mMaxPushFolders;
    private int mIdleRefreshMinutes;
    private boolean goToUnreadMessageSearch;
    private boolean mNotificationShowsUnreadCount;
    private final Map<String, Boolean> compressionMap = new ConcurrentHashMap<String, Boolean>();
    private Searchable searchableFolders;
    private boolean subscribedFoldersOnly;
    private int maximumPolledMessageAge;
    private int maximumAutoDownloadMessageSize;
    // Tracks if we have sent a notification for this account for
    // current set of fetched messages
    private boolean mRingNotified;
    private MessageFormat mMessageFormat;
    private boolean mMessageFormatAuto;
    private boolean mMessageReadReceipt;
    private QuoteStyle mQuoteStyle;
    private String mQuotePrefix;
    private boolean mDefaultQuotedTextShown;
    private boolean mReplyAfterQuote;
    private boolean mStripSignature;
    private boolean mSyncRemoteDeletions;
    private String mCryptoApp;
    private boolean mCryptoAutoSignature;
    // The following 2 settings are currently only used by the EasStore.
    private String mSyncKey;
    private String mSecurityKey;
    private boolean mCryptoAutoEncrypt;

    private CryptoProvider mCryptoProvider = null;

    /**
     * Indicates whether this account is enabled, i.e. ready for use, or not.
     *
     * <p>
     * Right now newly imported accounts are disabled if the settings file didn't contain a
     * password for the incoming and/or outgoing server.
     * </p>
     */
    private boolean mEnabled;

    /**
     * Name of the folder that was last selected for a copy or move operation.
     *
     * Note: For now this value isn't persisted. So it will be reset when
     *       K-9 Mail is restarted.
     */
    private String lastSelectedFolderName = null;

    private List<Identity> identities;

    private NotificationSetting mNotificationSetting = new NotificationSetting();

    public enum FolderMode {
        NONE, ALL, FIRST_CLASS, FIRST_AND_SECOND_CLASS, NOT_SECOND_CLASS
    }

    public enum ScrollButtons {
        NEVER, ALWAYS, KEYBOARD_AVAILABLE
    }

    public enum ShowPictures {
        NEVER, ALWAYS, ONLY_FROM_CONTACTS
    }

    public enum Searchable {
        ALL, DISPLAYABLE, NONE
    }

    public enum QuoteStyle {
        PREFIX, HEADER
    }

    public enum MessageFormat {
        TEXT, HTML, AUTO
    }

    protected Account(Context context) {
        mUuid = UUID.randomUUID().toString();
        mLocalStorageProviderId = StorageManager.getInstance(K9.app).getDefaultProviderId();
        mAutomaticCheckIntervalMinutes = -1;
        mIdleRefreshMinutes = 24;
        mSaveAllHeaders = true;
        mPushPollOnConnect = true;
        mDisplayCount = K9.DEFAULT_VISIBLE_LIMIT;
        mAccountNumber = -1;
        mNotifyNewMail = true;
        mNotifySync = true;
        mNotifySelfNewMail = true;
        mFolderDisplayMode = FolderMode.NOT_SECOND_CLASS;
        mFolderSyncMode = FolderMode.FIRST_CLASS;
        mFolderPushMode = FolderMode.FIRST_CLASS;
        mFolderTargetMode = FolderMode.NOT_SECOND_CLASS;
        mScrollMessageViewButtons = ScrollButtons.NEVER;
        mScrollMessageViewMoveButtons = ScrollButtons.NEVER;
        mShowPictures = ShowPictures.NEVER;
        mEnableMoveButtons = false;
        mIsSignatureBeforeQuotedText = false;
        mExpungePolicy = EXPUNGE_IMMEDIATELY;
        mAutoExpandFolderName = INBOX;
        mInboxFolderName = INBOX;
        mMaxPushFolders = 10;
        mChipColor = (new Random()).nextInt(0xffffff) + 0xff000000;
        goToUnreadMessageSearch = false;
        mNotificationShowsUnreadCount = true;
        subscribedFoldersOnly = false;
        maximumPolledMessageAge = -1;
        maximumAutoDownloadMessageSize = 32768;
        mMessageFormat = DEFAULT_MESSAGE_FORMAT;
        mMessageFormatAuto = DEFAULT_MESSAGE_FORMAT_AUTO;
        mMessageReadReceipt = DEFAULT_MESSAGE_READ_RECEIPT;
        mQuoteStyle = DEFAULT_QUOTE_STYLE;
        mQuotePrefix = DEFAULT_QUOTE_PREFIX;
        mDefaultQuotedTextShown = DEFAULT_QUOTED_TEXT_SHOWN;
        mReplyAfterQuote = DEFAULT_REPLY_AFTER_QUOTE;
        mStripSignature = DEFAULT_STRIP_SIGNATURE;
        mSyncRemoteDeletions = true;
        mCryptoApp = Apg.NAME;
        mCryptoAutoSignature = false;
        mCryptoAutoEncrypt = false;
        mEnabled = true;

        searchableFolders = Searchable.ALL;

        identities = new ArrayList<Identity>();

        Identity identity = new Identity();
        identity.setSignatureUse(true);
        identity.setSignature(context.getString(R.string.default_signature));
        identity.setDescription(context.getString(R.string.default_identity_description));
        identities.add(identity);

        mNotificationSetting = new NotificationSetting();
        mNotificationSetting.setVibrate(false);
        mNotificationSetting.setVibratePattern(0);
        mNotificationSetting.setVibrateTimes(5);
        mNotificationSetting.setRing(true);
        mNotificationSetting.setRingtone("content://settings/system/notification_sound");
        mNotificationSetting.setLedColor(mChipColor);
    }

    protected Account(Preferences preferences, String uuid) {
        this.mUuid = uuid;
        loadAccount(preferences);
    }

    /**
     * Load stored settings for this account.
     */
    private synchronized void loadAccount(Preferences preferences) {

        SharedPreferences prefs = preferences.getPreferences();

        mStoreUri = Utility.base64Decode(prefs.getString(mUuid + ".storeUri", null));
        mLocalStorageProviderId = prefs.getString(mUuid + ".localStorageProvider", StorageManager.getInstance(K9.app).getDefaultProviderId());
        mTransportUri = Utility.base64Decode(prefs.getString(mUuid + ".transportUri", null));
        mDescription = prefs.getString(mUuid + ".description", null);
        mAlwaysBcc = prefs.getString(mUuid + ".alwaysBcc", mAlwaysBcc);
        mAutomaticCheckIntervalMinutes = prefs.getInt(mUuid + ".automaticCheckIntervalMinutes", -1);
        mIdleRefreshMinutes = prefs.getInt(mUuid + ".idleRefreshMinutes", 24);
        mSaveAllHeaders = prefs.getBoolean(mUuid + ".saveAllHeaders", true);
        mPushPollOnConnect = prefs.getBoolean(mUuid + ".pushPollOnConnect", true);
        mDisplayCount = prefs.getInt(mUuid + ".displayCount", K9.DEFAULT_VISIBLE_LIMIT);
        if (mDisplayCount < 0) {
            mDisplayCount = K9.DEFAULT_VISIBLE_LIMIT;
        }
        mLastAutomaticCheckTime = prefs.getLong(mUuid + ".lastAutomaticCheckTime", 0);
        mLatestOldMessageSeenTime = prefs.getLong(mUuid + ".latestOldMessageSeenTime", 0);
        mNotifyNewMail = prefs.getBoolean(mUuid + ".notifyNewMail", false);
        mNotifySelfNewMail = prefs.getBoolean(mUuid + ".notifySelfNewMail", true);
        mNotifySync = prefs.getBoolean(mUuid + ".notifyMailCheck", false);
        mDeletePolicy = prefs.getInt(mUuid + ".deletePolicy", 0);
        mInboxFolderName = prefs.getString(mUuid  + ".inboxFolderName", INBOX);
        mDraftsFolderName = prefs.getString(mUuid  + ".draftsFolderName", "Drafts");
        mSentFolderName = prefs.getString(mUuid  + ".sentFolderName", "Sent");
        mTrashFolderName = prefs.getString(mUuid  + ".trashFolderName", "Trash");
        mArchiveFolderName = prefs.getString(mUuid  + ".archiveFolderName", "Archive");
        mSpamFolderName = prefs.getString(mUuid  + ".spamFolderName", "Spam");
        mExpungePolicy = prefs.getString(mUuid  + ".expungePolicy", EXPUNGE_IMMEDIATELY);
        mSyncRemoteDeletions = prefs.getBoolean(mUuid  + ".syncRemoteDeletions", true);

        mMaxPushFolders = prefs.getInt(mUuid + ".maxPushFolders", 10);
        goToUnreadMessageSearch = prefs.getBoolean(mUuid + ".goToUnreadMessageSearch", false);
        mNotificationShowsUnreadCount = prefs.getBoolean(mUuid + ".notificationUnreadCount", true);
        subscribedFoldersOnly = prefs.getBoolean(mUuid + ".subscribedFoldersOnly", false);
        maximumPolledMessageAge = prefs.getInt(mUuid + ".maximumPolledMessageAge", -1);
        maximumAutoDownloadMessageSize = prefs.getInt(mUuid + ".maximumAutoDownloadMessageSize", 32768);
        mMessageFormat = MessageFormat.valueOf(prefs.getString(mUuid + ".messageFormat", DEFAULT_MESSAGE_FORMAT.name()));
        mMessageFormatAuto = prefs.getBoolean(mUuid + ".messageFormatAuto", DEFAULT_MESSAGE_FORMAT_AUTO);
        if (mMessageFormatAuto && mMessageFormat == MessageFormat.TEXT) {
            mMessageFormat = MessageFormat.AUTO;
        }
        mMessageReadReceipt = prefs.getBoolean(mUuid + ".messageReadReceipt", DEFAULT_MESSAGE_READ_RECEIPT);
        mQuoteStyle = QuoteStyle.valueOf(prefs.getString(mUuid + ".quoteStyle", DEFAULT_QUOTE_STYLE.name()));
        mQuotePrefix = prefs.getString(mUuid + ".quotePrefix", DEFAULT_QUOTE_PREFIX);
        mDefaultQuotedTextShown = prefs.getBoolean(mUuid + ".defaultQuotedTextShown", DEFAULT_QUOTED_TEXT_SHOWN);
        mReplyAfterQuote = prefs.getBoolean(mUuid + ".replyAfterQuote", DEFAULT_REPLY_AFTER_QUOTE);
        mStripSignature = prefs.getBoolean(mUuid + ".stripSignature", DEFAULT_STRIP_SIGNATURE);
        for (String type : networkTypes) {
            Boolean useCompression = prefs.getBoolean(mUuid + ".useCompression." + type,
                                     true);
            compressionMap.put(type, useCompression);
        }

        mAutoExpandFolderName = prefs.getString(mUuid  + ".autoExpandFolderName", INBOX);

        mAccountNumber = prefs.getInt(mUuid + ".accountNumber", 0);

        Random random = new Random((long)mAccountNumber + 4);

        mChipColor = prefs.getInt(mUuid + ".chipColor",
                                  (random.nextInt(0x70)) +
                                  (random.nextInt(0x70) * 0xff) +
                                  (random.nextInt(0x70) * 0xffff) +
                                  0xff000000);

        try {
            mScrollMessageViewButtons = ScrollButtons.valueOf(prefs.getString(mUuid + ".hideButtonsEnum",
                                        ScrollButtons.NEVER.name()));
        } catch (Exception e) {
            mScrollMessageViewButtons = ScrollButtons.NEVER;
        }

        try {
            mScrollMessageViewMoveButtons = ScrollButtons.valueOf(prefs.getString(mUuid + ".hideMoveButtonsEnum",
                                            ScrollButtons.NEVER.name()));
        } catch (Exception e) {
            mScrollMessageViewMoveButtons = ScrollButtons.NEVER;
        }

        try {
            mShowPictures = ShowPictures.valueOf(prefs.getString(mUuid + ".showPicturesEnum",
                                                 ShowPictures.NEVER.name()));
        } catch (Exception e) {
            mShowPictures = ShowPictures.NEVER;
        }

        mEnableMoveButtons = prefs.getBoolean(mUuid + ".enableMoveButtons", false);

        mNotificationSetting.setVibrate(prefs.getBoolean(mUuid + ".vibrate", false));
        mNotificationSetting.setVibratePattern(prefs.getInt(mUuid + ".vibratePattern", 0));
        mNotificationSetting.setVibrateTimes(prefs.getInt(mUuid + ".vibrateTimes", 5));
        mNotificationSetting.setRing(prefs.getBoolean(mUuid + ".ring", true));
        mNotificationSetting.setRingtone(prefs.getString(mUuid  + ".ringtone",
                                         "content://settings/system/notification_sound"));
        mNotificationSetting.setLed(prefs.getBoolean(mUuid + ".led", true));
        mNotificationSetting.setLedColor(prefs.getInt(mUuid + ".ledColor", mChipColor));

        try {
            mFolderDisplayMode = FolderMode.valueOf(prefs.getString(mUuid  + ".folderDisplayMode",
                                                    FolderMode.NOT_SECOND_CLASS.name()));
        } catch (Exception e) {
            mFolderDisplayMode = FolderMode.NOT_SECOND_CLASS;
        }

        try {
            mFolderSyncMode = FolderMode.valueOf(prefs.getString(mUuid  + ".folderSyncMode",
                                                 FolderMode.FIRST_CLASS.name()));
        } catch (Exception e) {
            mFolderSyncMode = FolderMode.FIRST_CLASS;
        }

        try {
            mFolderPushMode = FolderMode.valueOf(prefs.getString(mUuid  + ".folderPushMode",
                                                 FolderMode.FIRST_CLASS.name()));
        } catch (Exception e) {
            mFolderPushMode = FolderMode.FIRST_CLASS;
        }

        try {
            mFolderTargetMode = FolderMode.valueOf(prefs.getString(mUuid  + ".folderTargetMode",
                                                   FolderMode.NOT_SECOND_CLASS.name()));
        } catch (Exception e) {
            mFolderTargetMode = FolderMode.NOT_SECOND_CLASS;
        }

        try {
            searchableFolders = Searchable.valueOf(prefs.getString(mUuid  + ".searchableFolders",
                                                   Searchable.ALL.name()));
        } catch (Exception e) {
            searchableFolders = Searchable.ALL;
        }

        mIsSignatureBeforeQuotedText = prefs.getBoolean(mUuid  + ".signatureBeforeQuotedText", false);
        identities = loadIdentities(prefs);

        mCryptoApp = prefs.getString(mUuid + ".cryptoApp", Apg.NAME);
        mCryptoAutoSignature = prefs.getBoolean(mUuid + ".cryptoAutoSignature", false);
        mCryptoAutoEncrypt = prefs.getBoolean(mUuid + ".cryptoAutoEncrypt", false);
        mEnabled = prefs.getBoolean(mUuid + ".enabled", true);
        mSyncKey = prefs.getString(mUuid + ".syncKey", "");
        mSecurityKey = prefs.getString(mUuid + ".securityKey", "");
    }

    protected synchronized void delete(Preferences preferences) {
<<<<<<< HEAD
        String uuidString = preferences.getPreferences().getString("accountUuids", "");
        if (uuidString.contains(mUuid)) {
            String[] uuids = uuidString.split(",");
            String[] newUuids = new String[uuids.length - 1];
            int i = 0;
            for (String uuid : uuids) {
                if (uuid.equals(mUuid) == false) {
                    newUuids[i++] = uuid;
                }
=======
        // Get the list of account UUIDs
        String[] uuids = preferences.getPreferences().getString("accountUuids", "").split(",");

        // Create a list of all account UUIDs excluding this account
        List<String> newUuids = new ArrayList<String>(uuids.length);
        for (String uuid : uuids) {
            if (!uuid.equals(mUuid)) {
                newUuids.add(uuid);
>>>>>>> a1914158
            }

<<<<<<< HEAD
            String accountUuids = Utility.combine(newUuids, ',');
            SharedPreferences.Editor editor = preferences.getPreferences().edit();
            editor.putString("accountUuids", accountUuids);
=======
        SharedPreferences.Editor editor = preferences.getPreferences().edit();

        // Only change the 'accountUuids' value if this account's UUID was listed before
        if (newUuids.size() < uuids.length) {
            String accountUuids = Utility.combine(newUuids.toArray(), ',');
            editor.putString("accountUuids", accountUuids);
        }
>>>>>>> a1914158

            editor.remove(mUuid + ".storeUri");
            editor.remove(mUuid + ".localStoreUri");
            editor.remove(mUuid + ".transportUri");
            editor.remove(mUuid + ".description");
            editor.remove(mUuid + ".name");
            editor.remove(mUuid + ".email");
            editor.remove(mUuid + ".alwaysBcc");
            editor.remove(mUuid + ".automaticCheckIntervalMinutes");
            editor.remove(mUuid + ".pushPollOnConnect");
            editor.remove(mUuid + ".saveAllHeaders");
            editor.remove(mUuid + ".idleRefreshMinutes");
            editor.remove(mUuid + ".lastAutomaticCheckTime");
            editor.remove(mUuid + ".latestOldMessageSeenTime");
            editor.remove(mUuid + ".notifyNewMail");
            editor.remove(mUuid + ".notifySelfNewMail");
            editor.remove(mUuid + ".deletePolicy");
            editor.remove(mUuid + ".draftsFolderName");
            editor.remove(mUuid + ".sentFolderName");
            editor.remove(mUuid + ".trashFolderName");
            editor.remove(mUuid + ".archiveFolderName");
            editor.remove(mUuid + ".spamFolderName");
            editor.remove(mUuid + ".autoExpandFolderName");
            editor.remove(mUuid + ".accountNumber");
            editor.remove(mUuid + ".vibrate");
            editor.remove(mUuid + ".vibratePattern");
            editor.remove(mUuid + ".vibrateTimes");
            editor.remove(mUuid + ".ring");
            editor.remove(mUuid + ".ringtone");
            editor.remove(mUuid + ".lastFullSync");
            editor.remove(mUuid + ".folderDisplayMode");
            editor.remove(mUuid + ".folderSyncMode");
            editor.remove(mUuid + ".folderPushMode");
            editor.remove(mUuid + ".folderTargetMode");
            editor.remove(mUuid + ".hideButtonsEnum");
            editor.remove(mUuid + ".signatureBeforeQuotedText");
            editor.remove(mUuid + ".expungePolicy");
            editor.remove(mUuid + ".syncRemoteDeletions");
            editor.remove(mUuid + ".maxPushFolders");
            editor.remove(mUuid + ".searchableFolders");
            editor.remove(mUuid + ".chipColor");
            editor.remove(mUuid + ".led");
            editor.remove(mUuid + ".ledColor");
            editor.remove(mUuid + ".goToUnreadMessageSearch");
            editor.remove(mUuid + ".notificationUnreadCount");
            editor.remove(mUuid + ".subscribedFoldersOnly");
            editor.remove(mUuid + ".maximumPolledMessageAge");
            editor.remove(mUuid + ".maximumAutoDownloadMessageSize");
            editor.remove(mUuid + ".messageFormatAuto");
            editor.remove(mUuid + ".quoteStyle");
            editor.remove(mUuid + ".quotePrefix");
            editor.remove(mUuid + ".showPicturesEnum");
            editor.remove(mUuid + ".replyAfterQuote");
            editor.remove(mUuid + ".stripSignature");
            editor.remove(mUuid + ".cryptoApp");
            editor.remove(mUuid + ".cryptoAutoSignature");
            editor.remove(mUuid + ".cryptoAutoEncrypt");
            editor.remove(mUuid + ".enabled");
            editor.remove(mUuid + ".syncKey");
            editor.remove(mUuid + ".securityKey");
            editor.remove(mUuid + ".enableMoveButtons");
            editor.remove(mUuid + ".hideMoveButtonsEnum");
            for (String type : networkTypes) {
                editor.remove(mUuid + ".useCompression." + type);
            }
            deleteIdentities(preferences.getPreferences(), editor);
            editor.commit();
        }
    }

    public static int findNewAccountNumber(List<Integer> accountNumbers) {
        int newAccountNumber = -1;
        Collections.sort(accountNumbers);
        for (int accountNumber : accountNumbers) {
            if (accountNumber > newAccountNumber + 1) {
                break;
            }
            newAccountNumber = accountNumber;
        }
        newAccountNumber++;
        return newAccountNumber;
    }

    public static List<Integer> getExistingAccountNumbers(Preferences preferences) {
        Account[] accounts = preferences.getAccounts();
        List<Integer> accountNumbers = new LinkedList<Integer>();
        for (int i = 0; i < accounts.length; i++) {
            accountNumbers.add(accounts[i].getAccountNumber());
        }
        return accountNumbers;
    }
    public static int generateAccountNumber(Preferences preferences) {
        List<Integer> accountNumbers = getExistingAccountNumbers(preferences);
        return findNewAccountNumber(accountNumbers);
    }

    public void move(Preferences preferences, boolean moveUp) {
        String[] uuids = preferences.getPreferences().getString("accountUuids", "").split(",");
        SharedPreferences.Editor editor = preferences.getPreferences().edit();
        String[] newUuids = new String[uuids.length];
        if (moveUp) {
            for (int i = 0; i < uuids.length; i++) {
                if (i > 0 && uuids[i].equals(mUuid)) {
                    newUuids[i] = newUuids[i - 1];
                    newUuids[i - 1] = mUuid;
                } else {
                    newUuids[i] = uuids[i];
                }
            }
        } else {
            for (int i = uuids.length - 1; i >= 0; i--) {
                if (i < uuids.length - 1 && uuids[i].equals(mUuid)) {
                    newUuids[i] = newUuids[i + 1];
                    newUuids[i + 1] = mUuid;
                } else {
                    newUuids[i] = uuids[i];
                }
            }
        }
        String accountUuids = Utility.combine(newUuids, ',');
        editor.putString("accountUuids", accountUuids);
        editor.commit();
        preferences.loadAccounts();
    }

    public synchronized void save(Preferences preferences) {
        SharedPreferences.Editor editor = preferences.getPreferences().edit();

        if (!preferences.getPreferences().getString("accountUuids", "").contains(mUuid)) {
            /*
             * When the account is first created we assign it a unique account number. The
             * account number will be unique to that account for the lifetime of the account.
             * So, we get all the existing account numbers, sort them ascending, loop through
             * the list and check if the number is greater than 1 + the previous number. If so
             * we use the previous number + 1 as the account number. This refills gaps.
             * mAccountNumber starts as -1 on a newly created account. It must be -1 for this
             * algorithm to work.
             *
             * I bet there is a much smarter way to do this. Anyone like to suggest it?
             */
            Account[] accounts = preferences.getAccounts();
            int[] accountNumbers = new int[accounts.length];
            for (int i = 0; i < accounts.length; i++) {
                accountNumbers[i] = accounts[i].getAccountNumber();
            }
            Arrays.sort(accountNumbers);
            for (int accountNumber : accountNumbers) {
                if (accountNumber > mAccountNumber + 1) {
                    break;
                }
                mAccountNumber = accountNumber;
            }
            mAccountNumber++;

            String accountUuids = preferences.getPreferences().getString("accountUuids", "");
            accountUuids += (accountUuids.length() != 0 ? "," : "") + mUuid;
            editor.putString("accountUuids", accountUuids);
        }

        editor.putString(mUuid + ".storeUri", Utility.base64Encode(mStoreUri));
        editor.putString(mUuid + ".localStorageProvider", mLocalStorageProviderId);
        editor.putString(mUuid + ".transportUri", Utility.base64Encode(mTransportUri));
        editor.putString(mUuid + ".description", mDescription);
        editor.putString(mUuid + ".alwaysBcc", mAlwaysBcc);
        editor.putInt(mUuid + ".automaticCheckIntervalMinutes", mAutomaticCheckIntervalMinutes);
        editor.putInt(mUuid + ".idleRefreshMinutes", mIdleRefreshMinutes);
        editor.putBoolean(mUuid + ".saveAllHeaders", mSaveAllHeaders);
        editor.putBoolean(mUuid + ".pushPollOnConnect", mPushPollOnConnect);
        editor.putInt(mUuid + ".displayCount", mDisplayCount);
        editor.putLong(mUuid + ".lastAutomaticCheckTime", mLastAutomaticCheckTime);
        editor.putLong(mUuid + ".latestOldMessageSeenTime", mLatestOldMessageSeenTime);
        editor.putBoolean(mUuid + ".notifyNewMail", mNotifyNewMail);
        editor.putBoolean(mUuid + ".notifySelfNewMail", mNotifySelfNewMail);
        editor.putBoolean(mUuid + ".notifyMailCheck", mNotifySync);
        editor.putInt(mUuid + ".deletePolicy", mDeletePolicy);
        editor.putString(mUuid + ".inboxFolderName", mInboxFolderName);
        editor.putString(mUuid + ".draftsFolderName", mDraftsFolderName);
        editor.putString(mUuid + ".sentFolderName", mSentFolderName);
        editor.putString(mUuid + ".trashFolderName", mTrashFolderName);
        editor.putString(mUuid + ".archiveFolderName", mArchiveFolderName);
        editor.putString(mUuid + ".spamFolderName", mSpamFolderName);
        editor.putString(mUuid + ".autoExpandFolderName", mAutoExpandFolderName);
        editor.putInt(mUuid + ".accountNumber", mAccountNumber);
        editor.putString(mUuid + ".hideButtonsEnum", mScrollMessageViewButtons.name());
        editor.putString(mUuid + ".hideMoveButtonsEnum", mScrollMessageViewMoveButtons.name());
        editor.putString(mUuid + ".showPicturesEnum", mShowPictures.name());
        editor.putBoolean(mUuid + ".enableMoveButtons", mEnableMoveButtons);
        editor.putString(mUuid + ".folderDisplayMode", mFolderDisplayMode.name());
        editor.putString(mUuid + ".folderSyncMode", mFolderSyncMode.name());
        editor.putString(mUuid + ".folderPushMode", mFolderPushMode.name());
        editor.putString(mUuid + ".folderTargetMode", mFolderTargetMode.name());
        editor.putBoolean(mUuid + ".signatureBeforeQuotedText", this.mIsSignatureBeforeQuotedText);
        editor.putString(mUuid + ".expungePolicy", mExpungePolicy);
        editor.putBoolean(mUuid + ".syncRemoteDeletions", mSyncRemoteDeletions);
        editor.putInt(mUuid + ".maxPushFolders", mMaxPushFolders);
        editor.putString(mUuid + ".searchableFolders", searchableFolders.name());
        editor.putInt(mUuid + ".chipColor", mChipColor);
        editor.putBoolean(mUuid + ".goToUnreadMessageSearch", goToUnreadMessageSearch);
        editor.putBoolean(mUuid + ".notificationUnreadCount", mNotificationShowsUnreadCount);
        editor.putBoolean(mUuid + ".subscribedFoldersOnly", subscribedFoldersOnly);
        editor.putInt(mUuid + ".maximumPolledMessageAge", maximumPolledMessageAge);
        editor.putInt(mUuid + ".maximumAutoDownloadMessageSize", maximumAutoDownloadMessageSize);
        if (MessageFormat.AUTO.equals(mMessageFormat)) {
            // saving MessageFormat.AUTO as is to the database will cause downgrades to crash on
            // startup, so we save as MessageFormat.TEXT instead with a separate flag for auto.
            editor.putString(mUuid + ".messageFormat", Account.MessageFormat.TEXT.name());
            mMessageFormatAuto = true;
        } else {
            editor.putString(mUuid + ".messageFormat", mMessageFormat.name());
            mMessageFormatAuto = false;
        }
        editor.putBoolean(mUuid + ".messageFormatAuto", mMessageFormatAuto);
        editor.putBoolean(mUuid + ".messageReadReceipt", mMessageReadReceipt);
        editor.putString(mUuid + ".quoteStyle", mQuoteStyle.name());
        editor.putString(mUuid + ".quotePrefix", mQuotePrefix);
        editor.putBoolean(mUuid + ".defaultQuotedTextShown", mDefaultQuotedTextShown);
        editor.putBoolean(mUuid + ".replyAfterQuote", mReplyAfterQuote);
        editor.putBoolean(mUuid + ".stripSignature", mStripSignature);
        editor.putString(mUuid + ".cryptoApp", mCryptoApp);
        editor.putBoolean(mUuid + ".cryptoAutoSignature", mCryptoAutoSignature);
        editor.putBoolean(mUuid + ".cryptoAutoEncrypt", mCryptoAutoEncrypt);
        editor.putBoolean(mUuid + ".enabled", mEnabled);
        editor.putString(mUuid + ".syncKey", mSyncKey);
        editor.putString(mUuid + ".securityKey", mSecurityKey);

        editor.putBoolean(mUuid + ".vibrate", mNotificationSetting.shouldVibrate());
        editor.putInt(mUuid + ".vibratePattern", mNotificationSetting.getVibratePattern());
        editor.putInt(mUuid + ".vibrateTimes", mNotificationSetting.getVibrateTimes());
        editor.putBoolean(mUuid + ".ring", mNotificationSetting.shouldRing());
        editor.putString(mUuid + ".ringtone", mNotificationSetting.getRingtone());
        editor.putBoolean(mUuid + ".led", mNotificationSetting.isLed());
        editor.putInt(mUuid + ".ledColor", mNotificationSetting.getLedColor());

        for (String type : networkTypes) {
            Boolean useCompression = compressionMap.get(type);
            if (useCompression != null) {
                editor.putBoolean(mUuid + ".useCompression." + type, useCompression);
            }
        }
        saveIdentities(preferences.getPreferences(), editor);

        editor.commit();
    }
    
    public synchronized void saveFolderNames(Preferences preferences) {
        if (preferences.getPreferences().getString("accountUuids", "").contains(mUuid)) {
            SharedPreferences.Editor editor = preferences.getPreferences().edit();
            editor.putString(mUuid + ".inboxFolderName", mInboxFolderName);
            editor.putString(mUuid + ".draftsFolderName", mDraftsFolderName);
            editor.putString(mUuid + ".sentFolderName", mSentFolderName);
            editor.putString(mUuid + ".trashFolderName", mTrashFolderName);
            editor.putString(mUuid + ".archiveFolderName", mArchiveFolderName);
            editor.putString(mUuid + ".spamFolderName", mSpamFolderName);
            editor.putString(mUuid + ".autoExpandFolderName", mAutoExpandFolderName);
            editor.commit();
        }
    }
    
    public synchronized void saveSyncKey(Preferences preferences) {
        if (preferences.getPreferences().getString("accountUuids", "").contains(mUuid)) {
            SharedPreferences.Editor editor = preferences.getPreferences().edit();
            editor.putString(mUuid + ".syncKey", mSyncKey);
            editor.commit();
        }
    }
    
    public synchronized void saveSecurityKey(Preferences preferences) {
        if (preferences.getPreferences().getString("accountUuids", "").contains(mUuid)) {
            SharedPreferences.Editor editor = preferences.getPreferences().edit();
            editor.putString(mUuid + ".securityKey", mSecurityKey);
            editor.commit();
        }
    }

    public void resetVisibleLimits() {
        try {
            getLocalStore().resetVisibleLimits(getDisplayCount());
        } catch (MessagingException e) {
            Log.e(K9.LOG_TAG, "Unable to reset visible limits", e);
        }

    }

    /**
     * @param context
     * @return <code>null</code> if not available
     * @throws MessagingException
     * @see {@link #isAvailable(Context)}
     */
    public AccountStats getStats(Context context) throws MessagingException {
        if (!isAvailable(context)) {
            return null;
        }
        long startTime = System.currentTimeMillis();
        AccountStats stats = new AccountStats();
        LocalStore localStore = getLocalStore();
        if (K9.measureAccounts()) {
            stats.size = localStore.getSize();
        }
        localStore.getMessageCounts(stats);
        long endTime = System.currentTimeMillis();
        if (K9.DEBUG)
            Log.d(K9.LOG_TAG, "Account.getStats() on " + getDescription() + " took " + (endTime - startTime) + " ms;");
        return stats;
    }


    public synchronized void setChipColor(int color) {
        mChipColor = color;
    }

    public synchronized int getChipColor() {
        return mChipColor;
    }


    public ColorChip generateColorChip() {
        return new ColorChip(mChipColor);
    }


    public String getUuid() {
        return mUuid;
    }

    public Uri getContentUri() {
        return Uri.parse("content://accounts/" + getUuid());
    }

    public synchronized String getStoreUri() {
        return mStoreUri;
    }

    public synchronized void setStoreUri(String storeUri) {
        this.mStoreUri = storeUri;
    }

    public synchronized String getTransportUri() {
        return mTransportUri;
    }

    public synchronized void setTransportUri(String transportUri) {
        this.mTransportUri = transportUri;
    }

    public synchronized String getDescription() {
        return mDescription;
    }

    public synchronized void setDescription(String description) {
        this.mDescription = description;
    }

    public synchronized String getName() {
        return identities.get(0).getName();
    }

    public synchronized void setName(String name) {
        identities.get(0).setName(name);
    }

    public synchronized boolean getSignatureUse() {
        return identities.get(0).getSignatureUse();
    }

    public synchronized void setSignatureUse(boolean signatureUse) {
        identities.get(0).setSignatureUse(signatureUse);
    }

    public synchronized String getSignature() {
        return identities.get(0).getSignature();
    }

    public synchronized void setSignature(String signature) {
        identities.get(0).setSignature(signature);
    }

    public synchronized String getEmail() {
        return identities.get(0).getEmail();
    }

    public synchronized void setEmail(String email) {
        identities.get(0).setEmail(email);
    }

    public synchronized String getAlwaysBcc() {
        return mAlwaysBcc;
    }

    public synchronized void setAlwaysBcc(String alwaysBcc) {
        this.mAlwaysBcc = alwaysBcc;
    }

    /* Have we sent a new mail notification on this account */
    public boolean isRingNotified() {
        return mRingNotified;
    }

    public void setRingNotified(boolean ringNotified) {
        mRingNotified = ringNotified;
    }

    public String getLocalStorageProviderId() {
        return mLocalStorageProviderId;
    }

    public void setLocalStorageProviderId(String id) {

        if (!mLocalStorageProviderId.equals(id)) {

            boolean successful = false;
            try {
                switchLocalStorage(id);
                successful = true;
            } catch (MessagingException e) {
                Log.e(K9.LOG_TAG, "Switching local storage provider from " +
                      mLocalStorageProviderId + " to " + id + " failed.", e);
            } finally {
                // if migration to/from SD-card failed once, it will fail again.
                if (!successful) {
                    return;
                }
            }

            mLocalStorageProviderId = id;
        }

    }

//    public synchronized void setLocalStoreUri(String localStoreUri)
//    {
//        this.mLocalStoreUri = localStoreUri;
//    }

    /**
     * Returns -1 for never.
     */
    public synchronized int getAutomaticCheckIntervalMinutes() {
        return mAutomaticCheckIntervalMinutes;
    }

    /**
     * @param automaticCheckIntervalMinutes or -1 for never.
     */
    public synchronized boolean setAutomaticCheckIntervalMinutes(int automaticCheckIntervalMinutes) {
        int oldInterval = this.mAutomaticCheckIntervalMinutes;
        this.mAutomaticCheckIntervalMinutes = automaticCheckIntervalMinutes;

        return (oldInterval != automaticCheckIntervalMinutes);
    }

    public synchronized int getDisplayCount() {
        return mDisplayCount;
    }

    public synchronized void setDisplayCount(int displayCount) {
        if (displayCount != -1) {
            this.mDisplayCount = displayCount;
        } else {
            this.mDisplayCount = K9.DEFAULT_VISIBLE_LIMIT;
        }
        resetVisibleLimits();
    }

    public synchronized long getLastAutomaticCheckTime() {
        return mLastAutomaticCheckTime;
    }

    public synchronized void setLastAutomaticCheckTime(long lastAutomaticCheckTime) {
        this.mLastAutomaticCheckTime = lastAutomaticCheckTime;
    }

    public synchronized long getLatestOldMessageSeenTime() {
        return mLatestOldMessageSeenTime;
    }

    public synchronized void setLatestOldMessageSeenTime(long latestOldMessageSeenTime) {
        this.mLatestOldMessageSeenTime = latestOldMessageSeenTime;
    }

    public synchronized boolean isNotifyNewMail() {
        return mNotifyNewMail;
    }

    public synchronized void setNotifyNewMail(boolean notifyNewMail) {
        this.mNotifyNewMail = notifyNewMail;
    }

    public synchronized int getDeletePolicy() {
        return mDeletePolicy;
    }

    public synchronized void setDeletePolicy(int deletePolicy) {
        this.mDeletePolicy = deletePolicy;
    }


    public boolean isSpecialFolder(String folderName) {
        if (folderName != null && (folderName.equalsIgnoreCase(getInboxFolderName()) ||
                                   folderName.equals(getTrashFolderName()) ||
                                   folderName.equals(getDraftsFolderName()) ||
                                   folderName.equals(getArchiveFolderName()) ||
                                   folderName.equals(getSpamFolderName()) ||
                                   folderName.equals(getOutboxFolderName()) ||
                                   folderName.equals(getSentFolderName()) ||
                                   folderName.equals(getErrorFolderName()))) {
            return true;

        } else {
            return false;
        }

    }


    public synchronized String getDraftsFolderName() {
        return mDraftsFolderName;
    }

    public synchronized void setDraftsFolderName(String draftsFolderName) {
        mDraftsFolderName = draftsFolderName;
    }

    public synchronized String getSentFolderName() {
        return mSentFolderName;
    }

    public synchronized String getErrorFolderName() {
        return K9.ERROR_FOLDER_NAME;
    }

    public synchronized void setSentFolderName(String sentFolderName) {
        mSentFolderName = sentFolderName;
    }

    public synchronized String getTrashFolderName() {
        return mTrashFolderName;
    }

    public synchronized void setTrashFolderName(String trashFolderName) {
        mTrashFolderName = trashFolderName;
    }

    public synchronized String getArchiveFolderName() {
        return mArchiveFolderName;
    }

    public synchronized void setArchiveFolderName(String archiveFolderName) {
        mArchiveFolderName = archiveFolderName;
    }

    public synchronized String getSpamFolderName() {
        return mSpamFolderName;
    }

    public synchronized void setSpamFolderName(String spamFolderName) {
        mSpamFolderName = spamFolderName;
    }

    public synchronized String getOutboxFolderName() {
        return OUTBOX;
    }

    public synchronized String getAutoExpandFolderName() {
        return mAutoExpandFolderName;
    }

    public synchronized void setAutoExpandFolderName(String autoExpandFolderName) {
        mAutoExpandFolderName = autoExpandFolderName;
    }

    public synchronized int getAccountNumber() {
        return mAccountNumber;
    }

    public synchronized FolderMode getFolderDisplayMode() {
        return mFolderDisplayMode;
    }

    public synchronized boolean setFolderDisplayMode(FolderMode displayMode) {
        FolderMode oldDisplayMode = mFolderDisplayMode;
        mFolderDisplayMode = displayMode;
        return oldDisplayMode != displayMode;
    }

    public synchronized FolderMode getFolderSyncMode() {
        return mFolderSyncMode;
    }

    public synchronized boolean setFolderSyncMode(FolderMode syncMode) {
        FolderMode oldSyncMode = mFolderSyncMode;
        mFolderSyncMode = syncMode;

        if (syncMode == FolderMode.NONE && oldSyncMode != FolderMode.NONE) {
            return true;
        }
        if (syncMode != FolderMode.NONE && oldSyncMode == FolderMode.NONE) {
            return true;
        }
        return false;
    }

    public synchronized FolderMode getFolderPushMode() {
        return mFolderPushMode;
    }

    public synchronized boolean setFolderPushMode(FolderMode pushMode) {
        FolderMode oldPushMode = mFolderPushMode;

        mFolderPushMode = pushMode;
        return pushMode != oldPushMode;
    }

    public synchronized boolean isShowOngoing() {
        return mNotifySync;
    }

    public synchronized void setShowOngoing(boolean showOngoing) {
        this.mNotifySync = showOngoing;
    }

    public synchronized ScrollButtons getScrollMessageViewButtons() {
        return mScrollMessageViewButtons;
    }

    public synchronized void setScrollMessageViewButtons(ScrollButtons scrollMessageViewButtons) {
        mScrollMessageViewButtons = scrollMessageViewButtons;
    }

    public synchronized ScrollButtons getScrollMessageViewMoveButtons() {
        return mScrollMessageViewMoveButtons;
    }

    public synchronized void setScrollMessageViewMoveButtons(ScrollButtons scrollMessageViewButtons) {
        mScrollMessageViewMoveButtons = scrollMessageViewButtons;
    }

    public synchronized ShowPictures getShowPictures() {
        return mShowPictures;
    }

    public synchronized void setShowPictures(ShowPictures showPictures) {
        mShowPictures = showPictures;
    }

    public synchronized FolderMode getFolderTargetMode() {
        return mFolderTargetMode;
    }

    public synchronized void setFolderTargetMode(FolderMode folderTargetMode) {
        mFolderTargetMode = folderTargetMode;
    }

    public synchronized boolean isSignatureBeforeQuotedText() {
        return mIsSignatureBeforeQuotedText;
    }

    public synchronized void setSignatureBeforeQuotedText(boolean mIsSignatureBeforeQuotedText) {
        this.mIsSignatureBeforeQuotedText = mIsSignatureBeforeQuotedText;
    }

    public synchronized boolean isNotifySelfNewMail() {
        return mNotifySelfNewMail;
    }

    public synchronized void setNotifySelfNewMail(boolean notifySelfNewMail) {
        mNotifySelfNewMail = notifySelfNewMail;
    }

    public synchronized String getExpungePolicy() {
        return mExpungePolicy;
    }

    public synchronized void setExpungePolicy(String expungePolicy) {
        mExpungePolicy = expungePolicy;
    }

    public synchronized int getMaxPushFolders() {
        return mMaxPushFolders;
    }

    public synchronized boolean setMaxPushFolders(int maxPushFolders) {
        int oldMaxPushFolders = mMaxPushFolders;
        mMaxPushFolders = maxPushFolders;
        return oldMaxPushFolders != maxPushFolders;
    }

    public LocalStore getLocalStore() throws MessagingException {
        return Store.getLocalInstance(this, K9.app);
    }

    public Store getRemoteStore() throws MessagingException {
        return Store.getRemoteInstance(this);
    }

    // It'd be great if this actually went into the store implementation
    // to get this, but that's expensive and not easily accessible
    // during initialization
    public boolean isSearchByDateCapable() {
        if (getStoreUri().startsWith("imap")) {
            return true;
        } else {
            return false;
        }
    }


    @Override
    public synchronized String toString() {
        return mDescription;
    }

    public synchronized void setCompression(String networkType, boolean useCompression) {
        compressionMap.put(networkType, useCompression);
    }

    public synchronized boolean useCompression(String networkType) {
        Boolean useCompression = compressionMap.get(networkType);
        if (useCompression == null) {
            return true;
        } else {
            return useCompression;
        }
    }

    public boolean useCompression(int type) {
        String networkType = TYPE_OTHER;
        switch (type) {
        case ConnectivityManager.TYPE_MOBILE:
            networkType = TYPE_MOBILE;
            break;
        case ConnectivityManager.TYPE_WIFI:
            networkType = TYPE_WIFI;
            break;
        }
        return useCompression(networkType);
    }

    @Override
    public boolean equals(Object o) {
        if (o instanceof Account) {
            return ((Account)o).mUuid.equals(mUuid);
        }
        return super.equals(o);
    }

    @Override
    public int hashCode() {
        return mUuid.hashCode();
    }

    private synchronized List<Identity> loadIdentities(SharedPreferences prefs) {
        List<Identity> newIdentities = new ArrayList<Identity>();
        int ident = 0;
        boolean gotOne = false;
        do {
            gotOne = false;
            String name = prefs.getString(mUuid + "." + IDENTITY_NAME_KEY + "." + ident, null);
            String email = prefs.getString(mUuid + "." + IDENTITY_EMAIL_KEY + "." + ident, null);
            boolean signatureUse = prefs.getBoolean(mUuid  + ".signatureUse." + ident, true);
            String signature = prefs.getString(mUuid + ".signature." + ident, null);
            String description = prefs.getString(mUuid + "." + IDENTITY_DESCRIPTION_KEY + "." + ident, null);
            final String replyTo = prefs.getString(mUuid + ".replyTo." + ident, null);
            if (email != null) {
                Identity identity = new Identity();
                identity.setName(name);
                identity.setEmail(email);
                identity.setSignatureUse(signatureUse);
                identity.setSignature(signature);
                identity.setDescription(description);
                identity.setReplyTo(replyTo);
                newIdentities.add(identity);
                gotOne = true;
            }
            ident++;
        } while (gotOne);

        if (newIdentities.isEmpty()) {
            String name = prefs.getString(mUuid + ".name", null);
            String email = prefs.getString(mUuid + ".email", null);
            boolean signatureUse = prefs.getBoolean(mUuid  + ".signatureUse", true);
            String signature = prefs.getString(mUuid + ".signature", null);
            Identity identity = new Identity();
            identity.setName(name);
            identity.setEmail(email);
            identity.setSignatureUse(signatureUse);
            identity.setSignature(signature);
            identity.setDescription(email);
            newIdentities.add(identity);
        }

        return newIdentities;
    }

    private synchronized void deleteIdentities(SharedPreferences prefs, SharedPreferences.Editor editor) {
        int ident = 0;
        boolean gotOne = false;
        do {
            gotOne = false;
            String email = prefs.getString(mUuid + "." + IDENTITY_EMAIL_KEY + "." + ident, null);
            if (email != null) {
                editor.remove(mUuid + "." + IDENTITY_NAME_KEY + "." + ident);
                editor.remove(mUuid + "." + IDENTITY_EMAIL_KEY + "." + ident);
                editor.remove(mUuid + ".signatureUse." + ident);
                editor.remove(mUuid + ".signature." + ident);
                editor.remove(mUuid + "." + IDENTITY_DESCRIPTION_KEY + "." + ident);
                editor.remove(mUuid + ".replyTo." + ident);
                gotOne = true;
            }
            ident++;
        } while (gotOne);
    }

    private synchronized void saveIdentities(SharedPreferences prefs, SharedPreferences.Editor editor) {
        deleteIdentities(prefs, editor);
        int ident = 0;

        for (Identity identity : identities) {
            editor.putString(mUuid + "." + IDENTITY_NAME_KEY + "." + ident, identity.getName());
            editor.putString(mUuid + "." + IDENTITY_EMAIL_KEY + "." + ident, identity.getEmail());
            editor.putBoolean(mUuid + ".signatureUse." + ident, identity.getSignatureUse());
            editor.putString(mUuid + ".signature." + ident, identity.getSignature());
            editor.putString(mUuid + "." + IDENTITY_DESCRIPTION_KEY + "." + ident, identity.getDescription());
            editor.putString(mUuid + ".replyTo." + ident, identity.getReplyTo());
            ident++;
        }
    }

    public synchronized List<Identity> getIdentities() {
        return identities;
    }

    public synchronized void setIdentities(List<Identity> newIdentities) {
        identities = new ArrayList<Identity>(newIdentities);
    }

    public synchronized Identity getIdentity(int i) {
        if (i < identities.size()) {
            return identities.get(i);
        }
        return null;
    }

    public boolean isAnIdentity(Address[] addrs) {
        if (addrs == null) {
            return false;
        }
        for (Address addr : addrs) {
            if (findIdentity(addr) != null) {
                return true;
            }
        }

        return false;
    }

    public boolean isAnIdentity(Address addr) {
        return findIdentity(addr) != null;
    }

    public synchronized Identity findIdentity(Address addr) {
        for (Identity identity : identities) {
            String email = identity.getEmail();
            if (email != null && email.equalsIgnoreCase(addr.getAddress())) {
                return identity;
            }
        }
        return null;
    }

    public synchronized Searchable getSearchableFolders() {
        return searchableFolders;
    }

    public synchronized void setSearchableFolders(Searchable searchableFolders) {
        this.searchableFolders = searchableFolders;
    }

    public synchronized int getIdleRefreshMinutes() {
        return mIdleRefreshMinutes;
    }

    public synchronized void setIdleRefreshMinutes(int idleRefreshMinutes) {
        mIdleRefreshMinutes = idleRefreshMinutes;
    }

    public synchronized boolean isPushPollOnConnect() {
        return mPushPollOnConnect;
    }

    public synchronized void setPushPollOnConnect(boolean pushPollOnConnect) {
        mPushPollOnConnect = pushPollOnConnect;
    }

    public synchronized boolean saveAllHeaders() {
        return mSaveAllHeaders;
    }

    public synchronized void setSaveAllHeaders(boolean saveAllHeaders) {
        mSaveAllHeaders = saveAllHeaders;
    }

    /**
     * Are we storing out localStore on the SD-card instead of the local device
     * memory?<br/>
     * Only to be called durin initial account-setup!<br/>
     * Side-effect: changes {@link #mLocalStorageProviderId}.
     *
     * @param context
     * @param newStorageProviderId
     *            Never <code>null</code>.
     * @throws MessagingException
     */
    public void switchLocalStorage(final String newStorageProviderId) throws MessagingException {
        if (!mLocalStorageProviderId.equals(newStorageProviderId)) {
            getLocalStore().switchLocalStorage(newStorageProviderId);
        }
    }

    public synchronized boolean goToUnreadMessageSearch() {
        return goToUnreadMessageSearch;
    }

    public synchronized void setGoToUnreadMessageSearch(boolean goToUnreadMessageSearch) {
        this.goToUnreadMessageSearch = goToUnreadMessageSearch;
    }

    public boolean isNotificationShowsUnreadCount() {
        return mNotificationShowsUnreadCount;
    }

    public void setNotificationShowsUnreadCount(boolean notificationShowsUnreadCount) {
        this.mNotificationShowsUnreadCount = notificationShowsUnreadCount;
    }

    public synchronized boolean subscribedFoldersOnly() {
        return subscribedFoldersOnly;
    }

    public synchronized void setSubscribedFoldersOnly(boolean subscribedFoldersOnly) {
        this.subscribedFoldersOnly = subscribedFoldersOnly;
    }

    public synchronized int getMaximumPolledMessageAge() {
        return maximumPolledMessageAge;
    }

    public synchronized void setMaximumPolledMessageAge(int maximumPolledMessageAge) {
        this.maximumPolledMessageAge = maximumPolledMessageAge;
    }

    public synchronized int getMaximumAutoDownloadMessageSize() {
        return maximumAutoDownloadMessageSize;
    }

    public synchronized void setMaximumAutoDownloadMessageSize(int maximumAutoDownloadMessageSize) {
        this.maximumAutoDownloadMessageSize = maximumAutoDownloadMessageSize;
    }

    public Date getEarliestPollDate() {
        int age = getMaximumPolledMessageAge();
        if (age >= 0) {
            Calendar now = Calendar.getInstance();
            now.set(Calendar.HOUR_OF_DAY, 0);
            now.set(Calendar.MINUTE, 0);
            now.set(Calendar.SECOND, 0);
            now.set(Calendar.MILLISECOND, 0);
            if (age < 28) {
                now.add(Calendar.DATE, age * -1);
            } else switch (age) {
                case 28:
                    now.add(Calendar.MONTH, -1);
                    break;
                case 56:
                    now.add(Calendar.MONTH, -2);
                    break;
                case 84:
                    now.add(Calendar.MONTH, -3);
                    break;
                case 168:
                    now.add(Calendar.MONTH, -6);
                    break;
                case 365:
                    now.add(Calendar.YEAR, -1);
                    break;
                }

            return now.getTime();
        } else {
            return null;
        }
    }

    public MessageFormat getMessageFormat() {
        return mMessageFormat;
    }

    public void setMessageFormat(MessageFormat messageFormat) {
        this.mMessageFormat = messageFormat;
    }

    public synchronized boolean isMessageReadReceiptAlways() {
        return mMessageReadReceipt;
    }

    public synchronized void setMessageReadReceipt(boolean messageReadReceipt) {
        mMessageReadReceipt = messageReadReceipt;
    }

    public QuoteStyle getQuoteStyle() {
        return mQuoteStyle;
    }

    public void setQuoteStyle(QuoteStyle quoteStyle) {
        this.mQuoteStyle = quoteStyle;
    }

    public synchronized String getQuotePrefix() {
        return mQuotePrefix;
    }

    public synchronized void setQuotePrefix(String quotePrefix) {
        mQuotePrefix = quotePrefix;
    }

    public synchronized boolean isDefaultQuotedTextShown() {
        return mDefaultQuotedTextShown;
    }

    public synchronized void setDefaultQuotedTextShown(boolean shown) {
        mDefaultQuotedTextShown = shown;
    }

    public synchronized boolean isReplyAfterQuote() {
        return mReplyAfterQuote;
    }

    public synchronized void setReplyAfterQuote(boolean replyAfterQuote) {
        mReplyAfterQuote = replyAfterQuote;
    }

    public synchronized boolean isStripSignature() {
        return mStripSignature;
    }

    public synchronized void setStripSignature(boolean stripSignature) {
        mStripSignature = stripSignature;
    }

    public boolean getEnableMoveButtons() {
        return mEnableMoveButtons;
    }

    public void setEnableMoveButtons(boolean enableMoveButtons) {
        mEnableMoveButtons = enableMoveButtons;
    }

    public String getCryptoApp() {
        return mCryptoApp;
    }

    public void setCryptoApp(String cryptoApp) {
        mCryptoApp = cryptoApp;
        // invalidate the provider
        mCryptoProvider = null;
    }

    public boolean getCryptoAutoSignature() {
        return mCryptoAutoSignature;
    }

    public void setCryptoAutoSignature(boolean cryptoAutoSignature) {
        mCryptoAutoSignature = cryptoAutoSignature;
    }

    public String getSyncKey() {
        return mSyncKey;
    }

    public void setSyncKey(String key) {
        mSyncKey = key;
    }

    public String getSecurityKey() {
        return mSecurityKey;
    }

    public void setSecurityKey(String key) {
        mSecurityKey = key;
    }

    public boolean isCryptoAutoEncrypt() {
        return mCryptoAutoEncrypt;
    }

    public void setCryptoAutoEncrypt(boolean cryptoAutoEncrypt) {
        mCryptoAutoEncrypt = cryptoAutoEncrypt;
    }

    public String getInboxFolderName() {
        return mInboxFolderName;
    }

    public void setInboxFolderName(String mInboxFolderName) {
        this.mInboxFolderName = mInboxFolderName;
    }

    public synchronized boolean syncRemoteDeletions() {
        return mSyncRemoteDeletions;
    }

    public synchronized void setSyncRemoteDeletions(boolean syncRemoteDeletions) {
        mSyncRemoteDeletions = syncRemoteDeletions;
    }

    public synchronized String getLastSelectedFolderName() {
        return lastSelectedFolderName;
    }

    public synchronized void setLastSelectedFolderName(String folderName) {
        lastSelectedFolderName = folderName;
    }

    public synchronized CryptoProvider getCryptoProvider() {
        if (mCryptoProvider == null) {
            mCryptoProvider = CryptoProvider.createInstance(getCryptoApp());
        }
        return mCryptoProvider;
    }

    public synchronized NotificationSetting getNotificationSetting() {
        return mNotificationSetting;
    }

    /**
     * @return <code>true</code> if our {@link StorageProvider} is ready. (e.g.
     *         card inserted)
     */
    public boolean isAvailable(Context context) {
        String localStorageProviderId = getLocalStorageProviderId();
        if (localStorageProviderId == null) {
            return true; // defaults to internal memory
        }
        return StorageManager.getInstance(K9.app).isReady(localStorageProviderId);
    }

    public synchronized boolean isEnabled() {
        return mEnabled;
    }

    public synchronized void setEnabled(boolean enabled) {
        mEnabled = enabled;
    }
}<|MERGE_RESOLUTION|>--- conflicted
+++ resolved
@@ -421,7 +421,6 @@
     }
 
     protected synchronized void delete(Preferences preferences) {
-<<<<<<< HEAD
         String uuidString = preferences.getPreferences().getString("accountUuids", "");
         if (uuidString.contains(mUuid)) {
             String[] uuids = uuidString.split(",");
@@ -431,31 +430,11 @@
                 if (uuid.equals(mUuid) == false) {
                     newUuids[i++] = uuid;
                 }
-=======
-        // Get the list of account UUIDs
-        String[] uuids = preferences.getPreferences().getString("accountUuids", "").split(",");
-
-        // Create a list of all account UUIDs excluding this account
-        List<String> newUuids = new ArrayList<String>(uuids.length);
-        for (String uuid : uuids) {
-            if (!uuid.equals(mUuid)) {
-                newUuids.add(uuid);
->>>>>>> a1914158
             }
 
-<<<<<<< HEAD
             String accountUuids = Utility.combine(newUuids, ',');
             SharedPreferences.Editor editor = preferences.getPreferences().edit();
             editor.putString("accountUuids", accountUuids);
-=======
-        SharedPreferences.Editor editor = preferences.getPreferences().edit();
-
-        // Only change the 'accountUuids' value if this account's UUID was listed before
-        if (newUuids.size() < uuids.length) {
-            String accountUuids = Utility.combine(newUuids.toArray(), ',');
-            editor.putString("accountUuids", accountUuids);
-        }
->>>>>>> a1914158
 
             editor.remove(mUuid + ".storeUri");
             editor.remove(mUuid + ".localStoreUri");
