package com.fsck.k9.activity;

import java.util.ArrayList;
import java.util.Collections;
import java.util.Comparator;
import java.util.EnumMap;
import java.util.Iterator;
import java.util.List;
import java.util.Map;

import android.app.AlertDialog;
import android.app.Dialog;
import android.content.Context;
import android.content.DialogInterface;
import android.content.Intent;
import android.content.res.ColorStateList;
import android.graphics.Typeface;
import android.graphics.drawable.Drawable;
import android.os.Bundle;
import android.text.Spannable;
import android.text.SpannableStringBuilder;
import android.text.style.TextAppearanceSpan;
import android.util.Log;
import android.util.TypedValue;
import android.view.animation.Animation;
import android.view.animation.AnimationUtils;
import android.view.animation.Animation.AnimationListener;
import android.view.ContextMenu;
import android.view.GestureDetector;
import android.view.KeyEvent;
import android.view.LayoutInflater;
import android.view.Menu;
import android.view.MenuItem;
import android.view.MotionEvent;
import android.view.View;
import android.view.ViewGroup;
import android.view.Window;
import android.view.ContextMenu.ContextMenuInfo;
import android.view.GestureDetector.SimpleOnGestureListener;
import android.view.View.OnClickListener;
import android.widget.AdapterView;
import android.widget.BaseAdapter;
import android.widget.CheckBox;
import android.widget.CompoundButton;
import android.widget.ImageButton;
import android.widget.ListView;
import android.widget.ProgressBar;
import android.widget.TextView;
import android.widget.Toast;
import android.widget.AdapterView.AdapterContextMenuInfo;
import android.widget.CompoundButton.OnCheckedChangeListener;

import com.fsck.k9.Account;
import com.fsck.k9.AccountStats;
import com.fsck.k9.FontSizes;
import com.fsck.k9.K9;
import com.fsck.k9.Preferences;
import com.fsck.k9.R;
import com.fsck.k9.SearchSpecification;
import com.fsck.k9.activity.setup.AccountSettings;
import com.fsck.k9.activity.setup.FolderSettings;
import com.fsck.k9.activity.setup.Prefs;
import com.fsck.k9.controller.MessagingController;
import com.fsck.k9.controller.MessagingListener;
import com.fsck.k9.controller.MessagingController.SORT_TYPE;
import com.fsck.k9.helper.MessageHelper;
import com.fsck.k9.helper.Utility;
import com.fsck.k9.mail.Flag;
import com.fsck.k9.mail.Folder;
import com.fsck.k9.mail.Message;
import com.fsck.k9.mail.store.LocalStore;
import com.fsck.k9.mail.store.StorageManager;
import com.fsck.k9.mail.store.LocalStore.LocalFolder;


/**
 * MessageList is the primary user interface for the program. This Activity
 * shows a list of messages.
 * From this Activity the user can perform all standard message operations.
 */
public class MessageList
    extends K9Activity
<<<<<<< HEAD
    implements OnClickListener, AdapterView.OnItemClickListener, AnimationListener {
=======
    implements OnClickListener, AdapterView.OnItemClickListener, AnimationListener, Progressable {
>>>>>>> 807f85d3

    /**
     * Reverses the result of a {@link Comparator}.
     *
     * @param <T>
     */
    public static class ReverseComparator<T> implements Comparator<T> {
        private Comparator<T> mDelegate;

        /**
         * @param delegate
         *            Never <code>null</code>.
         */
        public ReverseComparator(final Comparator<T> delegate) {
            mDelegate = delegate;
        }

        @Override
        public int compare(final T object1, final T object2) {
            // arg1 & 2 are mixed up, this is done on purpose
            return mDelegate.compare(object2, object1);
        }

    }

    /**
     * Chains comparator to find a non-0 result.
     *
     * @param <T>
     */
    public static class ComparatorChain<T> implements Comparator<T> {

        private List<Comparator<T>> mChain;

        /**
         * @param chain
         *            Comparator chain. Never <code>null</code>.
         */
        public ComparatorChain(final List<Comparator<T>> chain) {
            mChain = chain;
        }

        @Override
        public int compare(T object1, T object2) {
            int result = 0;
            for (final Comparator<T> comparator : mChain) {
                result = comparator.compare(object1, object2);
                if (result != 0) {
                    break;
                }
            }
            return result;
        }

    }

    public static class AttachmentComparator implements Comparator<MessageInfoHolder> {

        @Override
        public int compare(MessageInfoHolder object1, MessageInfoHolder object2) {
            return (object1.message.hasAttachments() ? 0 : 1) - (object2.message.hasAttachments() ? 0 : 1);
        }

    }

    public static class FlaggedComparator implements Comparator<MessageInfoHolder> {

        @Override
        public int compare(MessageInfoHolder object1, MessageInfoHolder object2) {
            return (object1.flagged ? 0 : 1) - (object2.flagged ? 0 : 1);
        }

    }

    public static class UnreadComparator implements Comparator<MessageInfoHolder> {

        @Override
        public int compare(MessageInfoHolder object1, MessageInfoHolder object2) {
            return (object1.read ? 1 : 0) - (object2.read ? 1 : 0);
        }

    }

    public static class SenderComparator implements Comparator<MessageInfoHolder> {

        @Override
        public int compare(MessageInfoHolder object1, MessageInfoHolder object2) {
            return object1.compareCounterparty.toLowerCase().compareTo(object2.compareCounterparty.toLowerCase());
        }

    }

    public static class DateComparator implements Comparator<MessageInfoHolder> {

        @Override
        public int compare(MessageInfoHolder object1, MessageInfoHolder object2) {
            return object1.compareDate.compareTo(object2.compareDate);
        }

    }

    public static class SubjectComparator implements Comparator<MessageInfoHolder> {

        @Override
        public int compare(MessageInfoHolder arg0, MessageInfoHolder arg1) {
            // XXX doesn't respect the Comparator contract since it alters the compared object
            if (arg0.compareSubject == null) {
                arg0.compareSubject = Utility.stripSubject(arg0.message.getSubject());
            }
            if (arg1.compareSubject == null) {
                arg1.compareSubject = Utility.stripSubject(arg1.message.getSubject());
            }
            return arg0.compareSubject.compareToIgnoreCase(arg1.compareSubject);
        }

    }

    /**
     * Immutable empty {@link Message} array
     */
    private static final Message[] EMPTY_MESSAGE_ARRAY = new Message[0];

    private static final int DIALOG_MARK_ALL_AS_READ = 1;

    private static final int ACTIVITY_CHOOSE_FOLDER_MOVE = 1;
    private static final int ACTIVITY_CHOOSE_FOLDER_COPY = 2;
    private static final int ACTIVITY_CHOOSE_FOLDER_MOVE_BATCH = 3;
    private static final int ACTIVITY_CHOOSE_FOLDER_COPY_BATCH = 4;

    private static final String EXTRA_ACCOUNT = "account";
    private static final String EXTRA_FOLDER  = "folder";
    private static final String EXTRA_QUERY = "query";
    private static final String EXTRA_QUERY_FLAGS = "queryFlags";
    private static final String EXTRA_FORBIDDEN_FLAGS = "forbiddenFlags";
    private static final String EXTRA_INTEGRATE = "integrate";
    private static final String EXTRA_ACCOUNT_UUIDS = "accountUuids";
    private static final String EXTRA_FOLDER_NAMES = "folderNames";
    private static final String EXTRA_TITLE = "title";
    private static final String EXTRA_LIST_POSITION = "listPosition";

    /**
     * Maps a {@link SORT_TYPE} to a {@link Comparator} implementation.
     */
    private static final Map<SORT_TYPE, Comparator<MessageInfoHolder>> SORT_COMPARATORS;

    static {
        // fill the mapping at class time loading

        final Map<SORT_TYPE, Comparator<MessageInfoHolder>> map = new EnumMap<SORT_TYPE, Comparator<MessageInfoHolder>>(SORT_TYPE.class);
        map.put(SORT_TYPE.SORT_ATTACHMENT, new AttachmentComparator());
        map.put(SORT_TYPE.SORT_DATE, new DateComparator());
        map.put(SORT_TYPE.SORT_FLAGGED, new FlaggedComparator());
        map.put(SORT_TYPE.SORT_SENDER, new SenderComparator());
        map.put(SORT_TYPE.SORT_SUBJECT, new SubjectComparator());
        map.put(SORT_TYPE.SORT_UNREAD, new UnreadComparator());

        // make it immutable to prevent accidental alteration (content is immutable already)
        SORT_COMPARATORS = Collections.unmodifiableMap(map);
    }

    private ListView mListView;

    private boolean mTouchView = true;
    private int mPreviewLines = 0;


    private MessageListAdapter mAdapter;
    private View mFooterView;

    private FolderInfoHolder mCurrentFolder;

    private LayoutInflater mInflater;

    private MessagingController mController;

    private Account mAccount;
    private int mUnreadMessageCount = 0;

    private GestureDetector gestureDetector;
    private View.OnTouchListener gestureListener;
    /**
     * Stores the name of the folder that we want to open as soon as possible
     * after load.
     */
    private String mFolderName;

    /**
     * If we're doing a search, this contains the query string.
     */
    private String mQueryString;
    private Flag[] mQueryFlags = null;
    private Flag[] mForbiddenFlags = null;
    private boolean mIntegrate = false;
    private String[] mAccountUuids = null;
    private String[] mFolderNames = null;
    private String mTitle;

    private MessageListHandler mHandler = new MessageListHandler();

    private SORT_TYPE sortType = SORT_TYPE.SORT_DATE;

    private boolean sortAscending = true;
    private boolean sortDateAscending = false;

    private boolean mStars = true;
    private boolean mCheckboxes = true;
    private int mSelectedCount = 0;

    private View mBatchButtonArea;
    private ImageButton mBatchReadButton;
    private ImageButton mBatchDeleteButton;
    private ImageButton mBatchFlagButton;
    private ImageButton mBatchDoneButton;

    private FontSizes mFontSizes = K9.getFontSizes();

    private Bundle mState = null;
    private MessageInfoHolder mSelectedMessage = null;

    private Context context = null;

    /* package visibility for faster inner class access */
    MessageHelper mMessageHelper = MessageHelper.getInstance(this);

    private StorageManager.StorageListener mStorageListener = new StorageListenerImplementation();

    private final class StorageListenerImplementation implements StorageManager.StorageListener {
        @Override
        public void onUnmount(String providerId) {
            if (mAccount != null && providerId.equals(mAccount.getLocalStorageProviderId())) {
                runOnUiThread(new Runnable() {
                    @Override
                    public void run() {
                        onAccountUnavailable();
                    }
                });
            }
        }

        @Override
        public void onMount(String providerId) {
            // no-op
        }
    }

    class MessageListHandler {
        public void removeMessage(final List<MessageInfoHolder> messages) {
            runOnUiThread(new Runnable() {
                public void run() {
                    for (MessageInfoHolder message : messages) {
                        if (message != null) {
                            if (mFolderName == null || (message.folder != null && message.folder.name.equals(mFolderName))) {
                                if (message.selected && mSelectedCount > 0) {
                                    mSelectedCount--;
                                }
                                mAdapter.messages.remove(message);
                            }
                        }
                    }
                    resetUnreadCountOnThread();

                    mAdapter.notifyDataSetChanged();
                    toggleBatchButtons();
                }
            });
        }

        public void addMessages(final List<MessageInfoHolder> messages) {
            final boolean wasEmpty = mAdapter.messages.isEmpty();
            runOnUiThread(new Runnable() {
                public void run() {
                    for (final MessageInfoHolder message : messages) {
                        if (mFolderName == null || (message.folder != null && message.folder.name.equals(mFolderName))) {
                            int index;
                            synchronized (mAdapter.messages) {
                                index = Collections.binarySearch(mAdapter.messages, message, getComparator());
                            }

                            if (index < 0) {
                                index = (index * -1) - 1;
                            }

                            mAdapter.messages.add(index, message);
                        }
                    }

                    if (wasEmpty) {
                        mListView.setSelection(0);
                    }
                    resetUnreadCountOnThread();

                    mAdapter.notifyDataSetChanged();
                }
            });
        }

        private void resetUnreadCount() {
            runOnUiThread(new Runnable() {
                public void run() {
                    resetUnreadCountOnThread();
                }
            });
        }

        private void resetUnreadCountOnThread() {
            if (mQueryString != null) {
                int unreadCount = 0;
                synchronized (mAdapter.messages) {
                    for (MessageInfoHolder holder : mAdapter.messages) {
                        unreadCount += holder.read ? 0 : 1;
                    }
                }
                mUnreadMessageCount = unreadCount;
                refreshTitleOnThread();
            }
        }

        private void sortMessages() {
            final Comparator<MessageInfoHolder> chainComparator = getComparator();

            runOnUiThread(new Runnable() {
                public void run() {
                    synchronized (mAdapter.messages) {
                        Collections.sort(mAdapter.messages, chainComparator);
                    }
                    mAdapter.notifyDataSetChanged();
                }
            });
        }

        /**
         * @return The comparator to use to display messages in an ordered
         *         fashion. Never <code>null</code>.
         */
        protected Comparator<MessageInfoHolder> getComparator() {
            final List<Comparator<MessageInfoHolder>> chain = new ArrayList<Comparator<MessageInfoHolder>>(2 /* we add 2 comparators at most */);

            {
                // add the specified comparator
                final Comparator<MessageInfoHolder> comparator = SORT_COMPARATORS.get(sortType);
                if (sortAscending) {
                    chain.add(comparator);
                } else {
                    chain.add(new ReverseComparator<MessageInfoHolder>(comparator));
                }
            }

            {
                // add the date comparator if not already specified
                if (sortType != SORT_TYPE.SORT_DATE) {
                    final Comparator<MessageInfoHolder> comparator = SORT_COMPARATORS.get(SORT_TYPE.SORT_DATE);
                    if (sortDateAscending) {
                        chain.add(comparator);
                    } else {
                        chain.add(new ReverseComparator<MessageInfoHolder>(comparator));
                    }
                }
            }

            // build the comparator chain
            final Comparator<MessageInfoHolder> chainComparator = new ComparatorChain<MessageInfoHolder>(chain);

            return chainComparator;
        }

        public void folderLoading(String folder, boolean loading) {
            if (mCurrentFolder != null && mCurrentFolder.name.equals(folder)) {
                mCurrentFolder.loading = loading;
            }
            runOnUiThread(new Runnable() {
                @Override public void run() {
                    updateFooterView();
                }
            });
        }

        private void refreshTitle() {
            runOnUiThread(new Runnable() {
                public void run() {
                    refreshTitleOnThread();
                }
            });
        }

        private void refreshTitleOnThread() {
            setWindowTitle();
            setWindowProgress();
        }

        private void setWindowProgress() {
            int level = Window.PROGRESS_END;

            if (mCurrentFolder != null && mCurrentFolder.loading && mAdapter.mListener.getFolderTotal() > 0) {
                int divisor = mAdapter.mListener.getFolderTotal();
                if (divisor != 0) {
                    level = (Window.PROGRESS_END / divisor) * (mAdapter.mListener.getFolderCompleted()) ;
                    if (level > Window.PROGRESS_END) {
                        level = Window.PROGRESS_END;
                    }
                }
            }

            getWindow().setFeatureInt(Window.FEATURE_PROGRESS, level);
        }

        private void setWindowTitle() {
            String displayName;

            if (mFolderName != null) {
                displayName  = mFolderName;

                if (K9.INBOX.equalsIgnoreCase(displayName)) {
                    displayName = getString(R.string.special_mailbox_name_inbox);
                } else if (mAccount.getOutboxFolderName().equals(displayName)) {
                    displayName = getString(R.string.special_mailbox_name_outbox);
                }

                String dispString = mAdapter.mListener.formatHeader(MessageList.this, getString(R.string.message_list_title, mAccount.getDescription(), displayName), mUnreadMessageCount, getTimeFormat());
                setTitle(dispString);
            } else if (mQueryString != null) {
                if (mTitle != null) {
                    String dispString = mAdapter.mListener.formatHeader(MessageList.this, mTitle, mUnreadMessageCount, getTimeFormat());
                    setTitle(dispString);
                } else {
                    setTitle(getString(R.string.search_results) + ": " + mQueryString);
                }
            }
        }

        public void progress(final boolean progress) {
            runOnUiThread(new Runnable() {
                public void run() {
                    showProgressIndicator(progress);
                }
            });
        }
    }
    public void setProgress(boolean progress) {
        mHandler.progress(progress);
    }

    public static void actionHandleFolder(Context context, Account account, String folder) {
        Intent intent = actionHandleFolderIntent(context, account, folder);
        context.startActivity(intent);
    }

    public static Intent actionHandleFolderIntent(Context context, Account account, String folder) {
        Intent intent = new Intent(context, MessageList.class);
        intent.putExtra(EXTRA_ACCOUNT, account.getUuid());

        if (folder != null) {
            intent.putExtra(EXTRA_FOLDER, folder);
        }
        return intent;
    }

    public static void actionHandle(Context context, String title, String queryString, boolean integrate, Flag[] flags, Flag[] forbiddenFlags) {
        Intent intent = new Intent(context, MessageList.class);
        intent.putExtra(EXTRA_QUERY, queryString);
        if (flags != null) {
            intent.putExtra(EXTRA_QUERY_FLAGS, Utility.combine(flags, ','));
        }
        if (forbiddenFlags != null) {
            intent.putExtra(EXTRA_FORBIDDEN_FLAGS, Utility.combine(forbiddenFlags, ','));
        }
        intent.putExtra(EXTRA_INTEGRATE, integrate);
        intent.putExtra(EXTRA_TITLE, title);
        context.startActivity(intent);
    }

    public static void actionHandle(Context context, String title, SearchSpecification searchSpecification) {
        Intent intent = new Intent(context, MessageList.class);
        intent.putExtra(EXTRA_QUERY, searchSpecification.getQuery());
        if (searchSpecification.getRequiredFlags() != null) {
            intent.putExtra(EXTRA_QUERY_FLAGS, Utility.combine(searchSpecification.getRequiredFlags(), ','));
        }
        if (searchSpecification.getForbiddenFlags() != null) {
            intent.putExtra(EXTRA_FORBIDDEN_FLAGS, Utility.combine(searchSpecification.getForbiddenFlags(), ','));
        }
        intent.putExtra(EXTRA_INTEGRATE, searchSpecification.isIntegrate());
        intent.putExtra(EXTRA_ACCOUNT_UUIDS, searchSpecification.getAccountUuids());
        intent.putExtra(EXTRA_FOLDER_NAMES, searchSpecification.getFolderNames());
        intent.putExtra(EXTRA_TITLE, title);
        context.startActivity(intent);
    }

    @Override
    public void onItemClick(AdapterView<?> parent, View view, int position, long id) {
<<<<<<< HEAD
        // Use mListView.getAdapter() to get the WrapperListAdapter that includes the footer view.
        if (mCurrentFolder != null && ((position + 1) == mListView.getAdapter().getCount())) {
=======
        if (mCurrentFolder != null && ((position + 1) == mAdapter.getCount())) {
>>>>>>> 807f85d3
            mController.loadMoreMessages(mAccount, mFolderName, mAdapter.mListener);
            return;
        }

        MessageInfoHolder message = (MessageInfoHolder) mAdapter.getItem(position);
        if (mSelectedCount > 0) {
            // In multiselect mode make sure that clicking on the item results
            // in toggling the 'selected' checkbox.
            setSelected(message, !message.selected);
        } else {
            onOpenMessage(message);
        }
    }

    @Override
    public void onCreate(Bundle savedInstanceState) {
        context = this;
        super.onCreate(savedInstanceState);

        mInflater = getLayoutInflater();
        initializeLayout();
        onNewIntent(getIntent());
    }

    @Override
    public void onNewIntent(Intent intent) {
        setIntent(intent); // onNewIntent doesn't autoset our "internal" intent

        // Only set "touchable" when we're first starting up the activity.
        // Otherwise we get force closes when the user toggles it midstream.
        mTouchView = K9.messageListTouchable();
        mPreviewLines = K9.messageListPreviewLines();

        String accountUuid = intent.getStringExtra(EXTRA_ACCOUNT);
        mAccount = Preferences.getPreferences(this).getAccount(accountUuid);
        mFolderName = intent.getStringExtra(EXTRA_FOLDER);
        mQueryString = intent.getStringExtra(EXTRA_QUERY);

        if (mAccount != null && !mAccount.isAvailable(this)) {
            Log.i(K9.LOG_TAG, "not opening MessageList of unavailable account");
            onAccountUnavailable();
            return;
        }

        String queryFlags = intent.getStringExtra(EXTRA_QUERY_FLAGS);
        if (queryFlags != null) {
            String[] flagStrings = queryFlags.split(",");
            mQueryFlags = new Flag[flagStrings.length];
            for (int i = 0; i < flagStrings.length; i++) {
                mQueryFlags[i] = Flag.valueOf(flagStrings[i]);
            }
        }
        String forbiddenFlags = intent.getStringExtra(EXTRA_FORBIDDEN_FLAGS);
        if (forbiddenFlags != null) {
            String[] flagStrings = forbiddenFlags.split(",");
            mForbiddenFlags = new Flag[flagStrings.length];
            for (int i = 0; i < flagStrings.length; i++) {
                mForbiddenFlags[i] = Flag.valueOf(flagStrings[i]);
            }
        }
        mIntegrate = intent.getBooleanExtra(EXTRA_INTEGRATE, false);
        mAccountUuids = intent.getStringArrayExtra(EXTRA_ACCOUNT_UUIDS);
        mFolderNames = intent.getStringArrayExtra(EXTRA_FOLDER_NAMES);
        mTitle = intent.getStringExtra(EXTRA_TITLE);

        // Take the initial folder into account only if we are *not* restoring
        // the activity already.
        if (mFolderName == null && mQueryString == null) {
            mFolderName = mAccount.getAutoExpandFolderName();
        }

        mAdapter = new MessageListAdapter();
        restorePreviousData();

        if (mFolderName != null) {
            mCurrentFolder = mAdapter.getFolder(mFolderName, mAccount);
        }

        mController = MessagingController.getInstance(getApplication());
        mListView.setAdapter(mAdapter);
    }

    @SuppressWarnings("unchecked")
    private void restorePreviousData() {
        final Object previousData = getLastNonConfigurationInstance();

        if (previousData != null) {
            mAdapter.messages.addAll((List<MessageInfoHolder>) previousData);
        }
    }

    @Override
    public void onPause() {
        super.onPause();
        mController.removeListener(mAdapter.mListener);
        saveListState();

        StorageManager.getInstance(getApplication()).removeListener(mStorageListener);
    }

    public void saveListState() {
        mState = new Bundle();
        mState.putInt(EXTRA_LIST_POSITION, mListView.getSelectedItemPosition());
    }

    public void restoreListState() {
        if (mState == null) {
            return;
        }

        int pos = mState.getInt(EXTRA_LIST_POSITION, ListView.INVALID_POSITION);

        if (pos >= mListView.getCount()) {
            pos = mListView.getCount() - 1;
        }

        if (pos == ListView.INVALID_POSITION) {
            mListView.setSelected(false);
        } else {
            mListView.setSelection(pos);
        }
    }

    /**
     * On resume we refresh messages for the folder that is currently open.
     * This guarantees that things like unread message count and read status
     * are updated.
     */
    @Override
    public void onResume() {
        super.onResume();

        if (mAccount != null && !mAccount.isAvailable(this)) {
            onAccountUnavailable();
            return;
        }
        StorageManager.getInstance(getApplication()).addListener(mStorageListener);

        mStars = K9.messageListStars();
        mCheckboxes = K9.messageListCheckboxes();

        sortType = mController.getSortType();
        sortAscending = mController.isSortAscending(sortType);
        sortDateAscending = mController.isSortAscending(SORT_TYPE.SORT_DATE);

        mController.addListener(mAdapter.mListener);
        if (mAccount != null) {
            mController.notifyAccountCancel(this, mAccount);
            MessagingController.getInstance(getApplication()).notifyAccountCancel(this, mAccount);
        }

        if (mAdapter.messages.isEmpty()) {
            if (mFolderName != null) {
                mController.listLocalMessages(mAccount, mFolderName,  mAdapter.mListener);
            } else if (mQueryString != null) {
                mController.searchLocalMessages(mAccountUuids, mFolderNames, null, mQueryString, mIntegrate, mQueryFlags, mForbiddenFlags, mAdapter.mListener);
            }

        } else {
            new Thread() {
                @Override
                public void run() {
                    mAdapter.markAllMessagesAsDirty();

                    if (mFolderName != null) {
                        mController.listLocalMessagesSynchronous(mAccount, mFolderName,  mAdapter.mListener);
                    } else if (mQueryString != null) {
                        mController.searchLocalMessagesSynchronous(mAccountUuids, mFolderNames, null, mQueryString, mIntegrate, mQueryFlags, mForbiddenFlags, mAdapter.mListener);
                    }


                    mAdapter.pruneDirtyMessages();
                    runOnUiThread(new Runnable() {
                        public void run() {
                            mAdapter.notifyDataSetChanged();
                            restoreListState();
                        }
                    });
                }

            }
            .start();
        }

        if (mAccount != null && mFolderName != null) {
            mController.getFolderUnreadMessageCount(mAccount, mFolderName, mAdapter.mListener);
        }
        mHandler.refreshTitle();

    }
    private void initializeLayout() {
        requestWindowFeature(Window.FEATURE_INDETERMINATE_PROGRESS);
        requestWindowFeature(Window.FEATURE_PROGRESS);
        setContentView(R.layout.message_list);

        mListView = (ListView) findViewById(R.id.message_list);
        mListView.setScrollBarStyle(View.SCROLLBARS_OUTSIDE_INSET);
        mListView.setLongClickable(true);
        mListView.setFastScrollEnabled(true);
        mListView.setScrollingCacheEnabled(true);
        mListView.setOnItemClickListener(this);
        mListView.addFooterView(getFooterView(mListView));

        registerForContextMenu(mListView);

        mBatchButtonArea = findViewById(R.id.batch_button_area);
        mBatchReadButton = (ImageButton) findViewById(R.id.batch_read_button);
        mBatchReadButton.setOnClickListener(this);
        mBatchDeleteButton = (ImageButton) findViewById(R.id.batch_delete_button);
        mBatchDeleteButton.setOnClickListener(this);
        mBatchFlagButton = (ImageButton) findViewById(R.id.batch_flag_button);
        mBatchFlagButton.setOnClickListener(this);
        mBatchDoneButton = (ImageButton) findViewById(R.id.batch_done_button);

        mBatchDoneButton.setOnClickListener(this);

        // Gesture detection
        gestureDetector = new GestureDetector(new MyGestureDetector());
        gestureListener = new View.OnTouchListener() {
            public boolean onTouch(View v, MotionEvent event) {
                if (gestureDetector.onTouchEvent(event)) {
                    return true;
                }
                return false;
            }
        };

        mListView.setOnTouchListener(gestureListener);
    }

    @Override
    public Object onRetainNonConfigurationInstance() {
        return mAdapter.messages;
    }

    @Override
    public void onBackPressed() {
        // This will be called either automatically for you on 2.0
        // or later, or by the code above on earlier versions of the
        // platform.
        if (K9.manageBack()) {
            if (mQueryString == null) {
                onShowFolderList();
            } else {
                onAccounts();
            }
        } else {
            finish();
        }
    }

    @Override
    public boolean onKeyDown(int keyCode, KeyEvent event) {
        if (
            // XXX TODO - when we go to android 2.0, uncomment this
            // android.os.Build.VERSION.SDK_INT < android.os.Build.VERSION_CODES.ECLAIR &&
            keyCode == KeyEvent.KEYCODE_BACK
            && event.getRepeatCount() == 0
        ) {
            // Take care of calling this method on earlier versions of
            // the platform where it doesn't exist.
            onBackPressed();
            return true;
        }

        // Shortcuts that work no matter what is selected
        switch (keyCode) {

            // messagelist is actually a K9Activity, not a K9ListActivity
            // This saddens me greatly, but to support volume key navigation
            // in MessageView, we implement this bit of wrapper code
        case KeyEvent.KEYCODE_VOLUME_UP: {
            if (K9.useVolumeKeysForListNavigationEnabled()) {
                int currentPosition = mListView.getSelectedItemPosition();
                if (currentPosition == AdapterView.INVALID_POSITION || mListView.isInTouchMode()) {
                    currentPosition = mListView.getFirstVisiblePosition();
                }
                if (currentPosition > 0) {
                    mListView.setSelection(currentPosition - 1);
                }
                return true;
            }
            return false;
        }
        case KeyEvent.KEYCODE_VOLUME_DOWN: {
            if (K9.useVolumeKeysForListNavigationEnabled()) {
                int currentPosition = mListView.getSelectedItemPosition();
                if (currentPosition == AdapterView.INVALID_POSITION || mListView.isInTouchMode()) {
                    currentPosition = mListView.getFirstVisiblePosition();
                }

                if (currentPosition < mListView.getCount()) {
                    mListView.setSelection(currentPosition + 1);
                }
                return true;
            }
            return false;
        }
        case KeyEvent.KEYCODE_DPAD_LEFT: {
            if (mBatchButtonArea.hasFocus()) {
                return false;
            } else {
                return true;
            }
        }
        case KeyEvent.KEYCODE_DPAD_RIGHT: {
            if (mBatchButtonArea.hasFocus()) {
                return false;
            } else {
                return true;
            }
        }
        case KeyEvent.KEYCODE_C: {
            onCompose();
            return true;
        }
        case KeyEvent.KEYCODE_Q: {
            onShowFolderList();
            return true;
        }
        case KeyEvent.KEYCODE_O: {
            onCycleSort();
            return true;
        }
        case KeyEvent.KEYCODE_I: {
            onToggleSortAscending();
            return true;
        }
        case KeyEvent.KEYCODE_H: {
            Toast toast = Toast.makeText(this, R.string.message_list_help_key, Toast.LENGTH_LONG);
            toast.show();
            return true;
        }
        }

        boolean retval = true;
        int position = mListView.getSelectedItemPosition();
        try {
            if (position >= 0) {
                MessageInfoHolder message = (MessageInfoHolder) mAdapter.getItem(position);

                if (message != null) {
                    switch (keyCode) {
                    case KeyEvent.KEYCODE_DEL: {
                        onDelete(message, position);
                        return true;
                    }
                    case KeyEvent.KEYCODE_S: {
                        setSelected(message, !message.selected);
                        return true;
                    }
                    case KeyEvent.KEYCODE_D: {
                        onDelete(message, position);
                        return true;
                    }
                    case KeyEvent.KEYCODE_F: {
                        onForward(message);
                        return true;
                    }
                    case KeyEvent.KEYCODE_A: {
                        onReplyAll(message);
                        return true;
                    }
                    case KeyEvent.KEYCODE_R: {
                        onReply(message);
                        return true;
                    }
                    case KeyEvent.KEYCODE_G: {
                        onToggleFlag(message);
                        return true;
                    }
                    case KeyEvent.KEYCODE_M: {
                        onMove(message);
                        return true;
                    }
                    case KeyEvent.KEYCODE_V: {
                        onArchive(message);
                        return true;
                    }
                    case KeyEvent.KEYCODE_Y: {
                        onCopy(message);
                        return true;
                    }
                    case KeyEvent.KEYCODE_Z: {
                        onToggleRead(message);
                        return true;
                    }
                    }
                }
            }
        } finally {
            retval = super.onKeyDown(keyCode, event);
        }
        return retval;
    }

    @Override
    public boolean onKeyUp(int keyCode, KeyEvent event) {
        // Swallow these events too to avoid the audible notification of a volume change
        if (K9.useVolumeKeysForListNavigationEnabled()) {
            if ((keyCode == KeyEvent.KEYCODE_VOLUME_UP) || (keyCode == KeyEvent.KEYCODE_VOLUME_DOWN)) {
                if (K9.DEBUG)
                    Log.v(K9.LOG_TAG, "Swallowed key up.");
                return true;
            }
        }
        return super.onKeyUp(keyCode, event);
    }


    private void onResendMessage(MessageInfoHolder message) {
        MessageCompose.actionEditDraft(this, message.message.getFolder().getAccount(), message.message);
    }

    private void onOpenMessage(MessageInfoHolder message) {
        if (message.folder.name.equals(message.message.getFolder().getAccount().getDraftsFolderName())) {
            MessageCompose.actionEditDraft(this, message.message.getFolder().getAccount(), message.message);
        } else {
            // Need to get the list before the sort starts
            ArrayList<MessageReference> messageRefs = new ArrayList<MessageReference>();

            synchronized (mAdapter.messages) {
                for (MessageInfoHolder holder : mAdapter.messages) {
                    MessageReference ref = holder.message.makeMessageReference();
                    messageRefs.add(ref);
                }
            }
            MessageReference ref = message.message.makeMessageReference();
            Log.i(K9.LOG_TAG, "MessageList sending message " + ref);

            MessageView.actionView(this, ref, messageRefs);
        }

        /*
         * We set read=true here for UI performance reasons. The actual value
         * will get picked up on the refresh when the Activity is resumed but
         * that may take a second or so and we don't want this to show and
         * then go away. I've gone back and forth on this, and this gives a
         * better UI experience, so I am putting it back in.
         */
        if (!message.read) {
            message.read = true;
        }
    }

    private void onAccounts() {
        Accounts.listAccounts(this);
        finish();
    }

    private void onShowFolderList() {
        FolderList.actionHandleAccount(this, mAccount);
        finish();
    }

    private void onCompose() {
        if (mQueryString != null) {
            /*
             * If we have a query string, we don't have an account to let
             * compose start the default action.
             */
            MessageCompose.actionCompose(this, null);
        } else {
            MessageCompose.actionCompose(this, mAccount);
        }
    }

    private void onEditPrefs() {
        Prefs.actionPrefs(this);
    }

    private void onEditAccount() {
        AccountSettings.actionSettings(this, mAccount);
    }

    private void changeSort(SORT_TYPE newSortType) {
        if (sortType == newSortType) {
            onToggleSortAscending();
        } else {
            sortType = newSortType;
            mController.setSortType(sortType);
            sortAscending = mController.isSortAscending(sortType);
            sortDateAscending = mController.isSortAscending(SORT_TYPE.SORT_DATE);
            reSort();
        }
    }

    private void reSort() {
        int toastString = sortType.getToast(sortAscending);

        Toast toast = Toast.makeText(this, toastString, Toast.LENGTH_SHORT);
        toast.show();

        mHandler.sortMessages();
    }

    private void onCycleSort() {
        SORT_TYPE[] sorts = SORT_TYPE.values();
        int curIndex = 0;

        for (int i = 0; i < sorts.length; i++) {
            if (sorts[i] == sortType) {
                curIndex = i;
                break;
            }
        }

        curIndex++;

        if (curIndex == sorts.length) {
            curIndex = 0;
        }

        changeSort(sorts[curIndex]);
    }

    private void onToggleSortAscending() {
        mController.setSortAscending(sortType, !sortAscending);

        sortAscending = mController.isSortAscending(sortType);
        sortDateAscending = mController.isSortAscending(SORT_TYPE.SORT_DATE);

        reSort();
    }

    private void onDelete(MessageInfoHolder holder, int position) {
        mAdapter.removeMessage(holder);
        mController.deleteMessages(new Message[] { holder.message }, null);
    }

    private void onMove(MessageInfoHolder holder) {
        if (!mController.isMoveCapable(holder.message.getFolder().getAccount())) {
            return;
        }

        if (!mController.isMoveCapable(holder.message)) {
            Toast toast = Toast.makeText(this, R.string.move_copy_cannot_copy_unsynced_message, Toast.LENGTH_LONG);
            toast.show();
            return;
        }

        final Account account = holder.message.getFolder().getAccount();

        Intent intent = new Intent(this, ChooseFolder.class);
        intent.putExtra(ChooseFolder.EXTRA_ACCOUNT, account.getUuid());
        intent.putExtra(ChooseFolder.EXTRA_CUR_FOLDER, holder.folder.name);
        intent.putExtra(ChooseFolder.EXTRA_SEL_FOLDER, account.getLastSelectedFolderName());
        intent.putExtra(ChooseFolder.EXTRA_MESSAGE, holder.message.makeMessageReference());
        startActivityForResult(intent, ACTIVITY_CHOOSE_FOLDER_MOVE);
    }

    private void onArchive(MessageInfoHolder holder) {
<<<<<<< HEAD
=======
        if (!mController.isMoveCapable(holder.message.getFolder().getAccount())) {
            return;
        }
>>>>>>> 807f85d3

        if (!mController.isMoveCapable(holder.message)) {
            Toast toast = Toast.makeText(this, R.string.move_copy_cannot_copy_unsynced_message, Toast.LENGTH_LONG);
            toast.show();
            return;
        }

        onMoveChosen(holder, holder.message.getFolder().getAccount().getArchiveFolderName());
    }

    private void onSpam(MessageInfoHolder holder) {
<<<<<<< HEAD
=======
        if (!mController.isMoveCapable(holder.message.getFolder().getAccount())) {
            return;
        }
>>>>>>> 807f85d3

        if (!mController.isMoveCapable(holder.message)) {
            Toast toast = Toast.makeText(this, R.string.move_copy_cannot_copy_unsynced_message, Toast.LENGTH_LONG);
            toast.show();
            return;
        }

        onMoveChosen(holder, holder.message.getFolder().getAccount().getSpamFolderName());
    }

    private void onCopy(MessageInfoHolder holder) {
        if (!mController.isCopyCapable(holder.message.getFolder().getAccount())) {
            return;
        }

        if (!mController.isCopyCapable(holder.message)) {
            Toast toast = Toast.makeText(this, R.string.move_copy_cannot_copy_unsynced_message, Toast.LENGTH_LONG);
            toast.show();
            return;
        }

        final Account account = holder.message.getFolder().getAccount();

        Intent intent = new Intent(this, ChooseFolder.class);
        intent.putExtra(ChooseFolder.EXTRA_ACCOUNT, account.getUuid());
        intent.putExtra(ChooseFolder.EXTRA_CUR_FOLDER, holder.folder.name);
        intent.putExtra(ChooseFolder.EXTRA_SEL_FOLDER, account.getLastSelectedFolderName());
        intent.putExtra(ChooseFolder.EXTRA_MESSAGE, holder.message.makeMessageReference());
        startActivityForResult(intent, ACTIVITY_CHOOSE_FOLDER_COPY);
    }

    @Override
    protected void onActivityResult(int requestCode, int resultCode, Intent data) {
        if (resultCode != RESULT_OK)
            return;

        switch (requestCode) {
        case ACTIVITY_CHOOSE_FOLDER_MOVE:
        case ACTIVITY_CHOOSE_FOLDER_COPY: {
            if (data == null)
                return;

            final String destFolderName = data.getStringExtra(ChooseFolder.EXTRA_NEW_FOLDER);
<<<<<<< HEAD
            final MessageReference ref = data.getParcelableExtra(ChooseFolder.EXTRA_MESSAGE);
=======
            final MessageReference ref = (MessageReference)data.getSerializableExtra(ChooseFolder.EXTRA_MESSAGE);
>>>>>>> 807f85d3
            final MessageInfoHolder m = mAdapter.getMessage(ref);

            if ((destFolderName != null) && (m != null)) {
                final Account account = m.message.getFolder().getAccount();

                account.setLastSelectedFolderName(destFolderName);

                switch (requestCode) {
                case ACTIVITY_CHOOSE_FOLDER_MOVE:
                    onMoveChosen(m, destFolderName);
                    break;

                case ACTIVITY_CHOOSE_FOLDER_COPY:
                    onCopyChosen(m, destFolderName);
                    break;
                }
            }
            break;
        }
        case ACTIVITY_CHOOSE_FOLDER_MOVE_BATCH:
        case ACTIVITY_CHOOSE_FOLDER_COPY_BATCH: {
            final String destFolderName = data.getStringExtra(ChooseFolder.EXTRA_NEW_FOLDER);
            final String accountUuid = data.getStringExtra(ChooseFolder.EXTRA_ACCOUNT);
            final Account account = Preferences.getPreferences(this).getAccount(accountUuid);

            account.setLastSelectedFolderName(destFolderName);

            switch (requestCode) {
            case ACTIVITY_CHOOSE_FOLDER_MOVE_BATCH:
                onMoveChosenBatch(destFolderName);
                break;

            case ACTIVITY_CHOOSE_FOLDER_COPY_BATCH:
                onCopyChosenBatch(destFolderName);
                break;
            }
        }
        }
    }

    private void onMoveChosen(MessageInfoHolder holder, String folderName) {
        if (mController.isMoveCapable(holder.message.getFolder().getAccount()) && folderName != null) {
            if (K9.FOLDER_NONE.equalsIgnoreCase(folderName)) {
                return;
            }
            mAdapter.removeMessage(holder);
            mController.moveMessage(holder.message.getFolder().getAccount(), holder.message.getFolder().getName(), holder.message, folderName, null);
        }
    }

    private void onCopyChosen(MessageInfoHolder holder, String folderName) {
        if (mController.isCopyCapable(holder.message.getFolder().getAccount()) && folderName != null) {
            mController.copyMessage(holder.message.getFolder().getAccount(),
                                    holder.message.getFolder().getName(), holder.message, folderName, null);
        }
    }

    private void onReply(MessageInfoHolder holder) {
        MessageCompose.actionReply(this, holder.message.getFolder().getAccount(), holder.message, false, null);
    }

    private void onReplyAll(MessageInfoHolder holder) {
        MessageCompose.actionReply(this, holder.message.getFolder().getAccount(), holder.message, true, null);
    }

    private void onForward(MessageInfoHolder holder) {
        MessageCompose.actionForward(this, holder.message.getFolder().getAccount(), holder.message, null);
    }

    private void onMarkAllAsRead(final Account account, final String folder) {
        showDialog(DIALOG_MARK_ALL_AS_READ);
    }

    private void onExpunge(final Account account, String folderName) {
        mController.expunge(account, folderName, null);
    }

    @Override
    public Dialog onCreateDialog(int id) {
        switch (id) {
        case DIALOG_MARK_ALL_AS_READ:
            return createMarkAllAsReadDialog();
        }

        return super.onCreateDialog(id);
    }

    @Override
    public void onPrepareDialog(int id, Dialog dialog) {
        switch (id) {
        case DIALOG_MARK_ALL_AS_READ: {
            if (mCurrentFolder != null) {
                ((AlertDialog)dialog).setMessage(getString(R.string.mark_all_as_read_dlg_instructions_fmt,
                                                 mCurrentFolder.displayName));
            }
            break;
        }
        default: {
            super.onPrepareDialog(id, dialog);
        }
        }
    }

    private Dialog createMarkAllAsReadDialog() {
        return new AlertDialog.Builder(this)
               .setTitle(R.string.mark_all_as_read_dlg_title)
               .setMessage(getString(R.string.mark_all_as_read_dlg_instructions_fmt,
                                     mCurrentFolder.displayName))
        .setPositiveButton(R.string.okay_action, new DialogInterface.OnClickListener() {
            public void onClick(DialogInterface dialog, int whichButton) {
                dismissDialog(DIALOG_MARK_ALL_AS_READ);

                try {
                    mController.markAllMessagesRead(mAccount, mCurrentFolder.name);

                    synchronized (mAdapter.messages) {
                        for (MessageInfoHolder holder : mAdapter.messages) {
                            holder.read = true;
                        }
                    }
                    mHandler.sortMessages();
                } catch (Exception e) {
                    // Ignore
                }
            }
        })
        .setNegativeButton(R.string.cancel_action, new DialogInterface.OnClickListener() {
            public void onClick(DialogInterface dialog, int whichButton) {
                dismissDialog(DIALOG_MARK_ALL_AS_READ);
            }
        })
               .create();
    }

    private void onToggleRead(MessageInfoHolder holder) {
        mController.setFlag(holder.message.getFolder().getAccount(), holder.message.getFolder().getName(), new String[] { holder.uid }, Flag.SEEN, !holder.read);
        holder.read = !holder.read;
        mHandler.sortMessages();
    }

    private void onToggleFlag(MessageInfoHolder holder) {
        mController.setFlag(holder.message.getFolder().getAccount(), holder.message.getFolder().getName(), new String[] { holder.uid }, Flag.FLAGGED, !holder.flagged);
        holder.flagged = !holder.flagged;
        mHandler.sortMessages();
    }

    private void checkMail(Account account, String folderName) {
        mController.synchronizeMailbox(account, folderName, mAdapter.mListener, null);
        mController.sendPendingMessages(account, mAdapter.mListener);
    }

    @Override
    public boolean onOptionsItemSelected(MenuItem item) {
        int itemId = item.getItemId();
        switch (itemId) {
        case R.id.compose: {
            onCompose();
            return true;
        }
        case R.id.accounts: {
            onAccounts();
            return true;
        }
        case R.id.set_sort_date: {
            changeSort(SORT_TYPE.SORT_DATE);
            return true;
        }
        case R.id.set_sort_subject: {
            changeSort(SORT_TYPE.SORT_SUBJECT);
            return true;
        }
        case R.id.set_sort_sender: {
            changeSort(SORT_TYPE.SORT_SENDER);
            return true;
        }
        case R.id.set_sort_flag: {
            changeSort(SORT_TYPE.SORT_FLAGGED);
            return true;
        }
        case R.id.set_sort_unread: {
            changeSort(SORT_TYPE.SORT_UNREAD);
            return true;
        }
        case R.id.set_sort_attach: {
            changeSort(SORT_TYPE.SORT_ATTACHMENT);
            return true;
        }
        case R.id.select_all:
        case R.id.batch_select_all: {
            setAllSelected(true);
            toggleBatchButtons();
            return true;
        }
        case R.id.batch_deselect_all: {
            setAllSelected(false);
            toggleBatchButtons();
            return true;
        }
        case R.id.batch_delete_op: {
            deleteSelected();
            return true;
        }
        case R.id.batch_mark_read_op: {
            flagSelected(Flag.SEEN, true);
            return true;
        }
        case R.id.batch_mark_unread_op: {
            flagSelected(Flag.SEEN, false);
            return true;
        }
        case R.id.batch_flag_op: {
            flagSelected(Flag.FLAGGED, true);
            return true;
        }
        case R.id.batch_unflag_op: {
            flagSelected(Flag.FLAGGED, false);
            return true;
        }
        case R.id.app_settings: {
            onEditPrefs();
            return true;
        }
<<<<<<< HEAD
=======
        case R.id.export:
            onExport(mAccount);
            return true;

        case R.id.export_all:
            onExport(null);
            return true;

>>>>>>> 807f85d3
        }

        if (mQueryString != null) {
            // None of the options after this point are "safe" for search results
            //TODO: This is not true for "unread" and "starred" searches in regular folders
            return false;
        }

        switch (itemId) {
        case R.id.check_mail: {
            if (mFolderName != null) {
                checkMail(mAccount, mFolderName);
            }
            return true;
        }
        case R.id.send_messages: {
            mController.sendPendingMessages(mAccount, mAdapter.mListener);
            return true;
        }
        case R.id.list_folders: {
            onShowFolderList();
            return true;
        }
        case R.id.mark_all_as_read: {
            if (mFolderName != null) {
                onMarkAllAsRead(mAccount, mFolderName);
            }
            return true;
        }
        case R.id.folder_settings: {
            if (mFolderName != null) {
                FolderSettings.actionSettings(this, mAccount, mFolderName);
            }
            return true;
        }
        case R.id.account_settings: {
            onEditAccount();
            return true;
        }
        case R.id.batch_copy_op: {
            onCopyBatch();
            return true;
        }
        case R.id.batch_archive_op: {
            onArchiveBatch();
            return true;
        }
        case R.id.batch_spam_op: {
            onSpamBatch();
            return true;
        }
        case R.id.batch_move_op: {
            onMoveBatch();
            return true;
        }
        case R.id.expunge: {
            if (mCurrentFolder != null) {
                onExpunge(mAccount, mCurrentFolder.name);
            }
            return true;
        }
        default: {
            return super.onOptionsItemSelected(item);
        }
        }
    }

    private final int[] batch_ops = { R.id.batch_copy_op, R.id.batch_delete_op, R.id.batch_flag_op,
                                      R.id.batch_unflag_op, R.id.batch_mark_read_op, R.id.batch_mark_unread_op,
                                      R.id.batch_archive_op, R.id.batch_spam_op, R.id.batch_move_op,
                                      R.id.batch_select_all, R.id.batch_deselect_all
                                    };

    private void setOpsState(Menu menu, boolean state, boolean enabled) {
        for (int id : batch_ops) {
            menu.findItem(id).setVisible(state);
            menu.findItem(id).setEnabled(enabled);
        }
    }

    @Override
    public boolean onPrepareOptionsMenu(Menu menu) {
        boolean anySelected = anySelected();

        menu.findItem(R.id.select_all).setVisible(! anySelected);
        menu.findItem(R.id.batch_ops).setVisible(anySelected);

        setOpsState(menu, true, anySelected);

        if (mQueryString != null) {
            menu.findItem(R.id.mark_all_as_read).setVisible(false);
            menu.findItem(R.id.list_folders).setVisible(false);
            menu.findItem(R.id.expunge).setVisible(false);
            menu.findItem(R.id.batch_archive_op).setVisible(false);
            menu.findItem(R.id.batch_spam_op).setVisible(false);
            menu.findItem(R.id.batch_move_op).setVisible(false);
            menu.findItem(R.id.batch_copy_op).setVisible(false);
            menu.findItem(R.id.check_mail).setVisible(false);
            menu.findItem(R.id.send_messages).setVisible(false);
            menu.findItem(R.id.folder_settings).setVisible(false);
            menu.findItem(R.id.account_settings).setVisible(false);
        } else {
            if (mCurrentFolder != null && mCurrentFolder.name.equals(mAccount.getOutboxFolderName())) {
                menu.findItem(R.id.check_mail).setVisible(false);
            } else {
                menu.findItem(R.id.send_messages).setVisible(false);
            }

            if (mCurrentFolder != null && K9.ERROR_FOLDER_NAME.equals(mCurrentFolder.name)) {
                menu.findItem(R.id.expunge).setVisible(false);
            }
            if (K9.FOLDER_NONE.equalsIgnoreCase(mAccount.getArchiveFolderName())) {
                menu.findItem(R.id.batch_archive_op).setVisible(false);
            }
            if (K9.FOLDER_NONE.equalsIgnoreCase(mAccount.getSpamFolderName())) {
                menu.findItem(R.id.batch_spam_op).setVisible(false);
            }
        }

        boolean newFlagState = computeBatchDirection(true);
        boolean newReadState = computeBatchDirection(false);
        menu.findItem(R.id.batch_flag_op).setVisible(newFlagState);
        menu.findItem(R.id.batch_unflag_op).setVisible(!newFlagState);
        menu.findItem(R.id.batch_mark_read_op).setVisible(newReadState);
        menu.findItem(R.id.batch_mark_unread_op).setVisible(!newReadState);
        menu.findItem(R.id.batch_deselect_all).setVisible(anySelected);
        menu.findItem(R.id.batch_select_all).setEnabled(true);

        return true;
    }

    @Override
    public boolean onCreateOptionsMenu(Menu menu) {
        super.onCreateOptionsMenu(menu);
        getMenuInflater().inflate(R.menu.message_list_option, menu);

        return true;
    }

    @Override
    public boolean onContextItemSelected(MenuItem item) {
        AdapterContextMenuInfo info = (AdapterContextMenuInfo) item.getMenuInfo();
        MessageInfoHolder holder = mSelectedMessage;
        // don't need this anymore
        mSelectedMessage = null;
        if (holder == null) {
            holder = (MessageInfoHolder) mAdapter.getItem(info.position);
        }

        switch (item.getItemId()) {
        case R.id.open: {
            onOpenMessage(holder);
            break;
        }
        case R.id.select: {
            setSelected(holder, true);
            break;
        }
        case R.id.deselect: {
            setSelected(holder, false);
            break;
        }
        case R.id.delete: {
            onDelete(holder, info.position);
            break;
        }
        case R.id.reply: {
            onReply(holder);
            break;
        }
        case R.id.reply_all: {
            onReplyAll(holder);
            break;
        }
        case R.id.forward: {
            onForward(holder);
            break;
        }
        case R.id.send_again: {
            onResendMessage(holder);
            break;

        }
        case R.id.mark_as_read: {
            onToggleRead(holder);
            break;
        }
        case R.id.flag: {
            onToggleFlag(holder);
            break;
        }
        case R.id.archive: {
            onArchive(holder);
            break;
        }
        case R.id.spam: {
            onSpam(holder);
            break;
        }
        case R.id.move: {
            onMove(holder);
            break;
        }
        case R.id.copy: {
            onCopy(holder);
            break;
        }
        case R.id.send_alternate: {
            onSendAlternate(mAccount, holder);
            break;
        }
        case R.id.same_sender: {
            MessageList.actionHandle(MessageList.this,
                                     "From " + holder.sender, holder.senderAddress, true,
                                     null, null);
            break;
        }
        }
        return super.onContextItemSelected(item);
    }

    public void onSendAlternate(Account account, MessageInfoHolder holder) {
        mController.sendAlternate(this, account, holder.message);
    }

    public void showProgressIndicator(boolean status) {
        setProgressBarIndeterminateVisibility(status);
        ProgressBar bar = (ProgressBar)mListView.findViewById(R.id.message_list_progress);
        if (bar == null) {
            return;
        }

        bar.setIndeterminate(true);
        if (status) {
            bar.setVisibility(ProgressBar.VISIBLE);
        } else {
            bar.setVisibility(ProgressBar.INVISIBLE);
        }
    }

    class MyGestureDetector extends SimpleOnGestureListener {
        @Override
        public boolean onFling(MotionEvent e1, MotionEvent e2, float velocityX, float velocityY) {
            if (e2 == null || e1 == null)
                return true;

            float deltaX = e2.getX() - e1.getX(),
                  deltaY = e2.getY() - e1.getY();

            boolean movedAcross = (Math.abs(deltaX) > Math.abs(deltaY * 4));
            boolean steadyHand = (Math.abs(deltaX / deltaY) > 2);

            if (movedAcross && steadyHand) {
                boolean selected = (deltaX > 0);
                int position = mListView.pointToPosition((int)e1.getX(), (int)e1.getY());

                if (position != AdapterView.INVALID_POSITION) {
                    MessageInfoHolder msgInfoHolder = (MessageInfoHolder) mAdapter.getItem(position);

                    if (msgInfoHolder != null && msgInfoHolder.selected != selected) {
                        msgInfoHolder.selected = selected;
                        mSelectedCount += (selected ? 1 : -1);
                        mAdapter.notifyDataSetChanged();
                        toggleBatchButtons();
                    }
                }
            }

            return false;
        }
    }

    @Override
    public void onCreateContextMenu(ContextMenu menu, View v, ContextMenuInfo menuInfo) {
        super.onCreateContextMenu(menu, v, menuInfo);

        AdapterContextMenuInfo info = (AdapterContextMenuInfo) menuInfo;
        MessageInfoHolder message = (MessageInfoHolder) mAdapter.getItem(info.position);
        // remember which message was originally selected, in case the list changes while the
        // dialog is up
        mSelectedMessage = message;

        if (message == null) {
            return;
        }

        getMenuInflater().inflate(R.menu.message_list_context, menu);

        menu.setHeaderTitle(message.message.getSubject());

        if (message.read) {
            menu.findItem(R.id.mark_as_read).setTitle(R.string.mark_as_unread_action);
        }

        if (message.flagged) {
            menu.findItem(R.id.flag).setTitle(R.string.unflag_action);
        }

        Account account = message.message.getFolder().getAccount();
        if (!mController.isCopyCapable(account)) {
            menu.findItem(R.id.copy).setVisible(false);
        }

        if (!mController.isMoveCapable(account)) {
            menu.findItem(R.id.move).setVisible(false);
            menu.findItem(R.id.archive).setVisible(false);
            menu.findItem(R.id.spam).setVisible(false);
        }

        if (K9.FOLDER_NONE.equalsIgnoreCase(account.getArchiveFolderName())) {
            menu.findItem(R.id.archive).setVisible(false);
        }
        if (K9.FOLDER_NONE.equalsIgnoreCase(account.getSpamFolderName())) {
            menu.findItem(R.id.spam).setVisible(false);
        }

        if (message.selected) {
            menu.findItem(R.id.select).setVisible(false);
            menu.findItem(R.id.deselect).setVisible(true);
        } else {
            menu.findItem(R.id.select).setVisible(true);
            menu.findItem(R.id.deselect).setVisible(false);
        }
    }

    class MessageListAdapter extends BaseAdapter {
        private final List<MessageInfoHolder> messages = java.util.Collections.synchronizedList(new ArrayList<MessageInfoHolder>());

        private final ActivityListener mListener = new ActivityListener() {
<<<<<<< HEAD

            @Override
            public void informUserOfStatus() {
=======
            @Override
            public void synchronizeMailboxStarted(Account account, String folder) {
                super.synchronizeMailboxStarted(account, folder);

                if (updateForMe(account, folder)) {
                    mHandler.progress(true);
                    mHandler.folderLoading(folder, true);
                }
                mHandler.refreshTitle();
            }
            @Override
            public void synchronizeMailboxHeadersProgress(Account account, String folder, int completed, int total) {
                super.synchronizeMailboxHeadersProgress(account, folder, completed, total);
>>>>>>> 807f85d3
                mHandler.refreshTitle();
            }

            @Override
<<<<<<< HEAD
            public void synchronizeMailboxStarted(Account account, String folder) {
                if (updateForMe(account, folder)) {
                    mHandler.progress(true);
                    mHandler.folderLoading(folder, true);
                }
                super.synchronizeMailboxStarted(account, folder);
=======
            public void synchronizeMailboxHeadersFinished(Account account, String folder,
            int total, int completed) {
                super.synchronizeMailboxHeadersFinished(account, folder, total, completed);
                mHandler.refreshTitle();
>>>>>>> 807f85d3
            }

            @Override
            public void synchronizeMailboxFinished(Account account, String folder,
            int totalMessagesInMailbox, int numNewMessages) {
<<<<<<< HEAD
=======
                super.synchronizeMailboxFinished(account, folder, totalMessagesInMailbox, numNewMessages);
>>>>>>> 807f85d3

                if (updateForMe(account, folder)) {
                    mHandler.progress(false);
                    mHandler.folderLoading(folder, false);
                    mHandler.sortMessages();
                }
                super.synchronizeMailboxFinished(account, folder, totalMessagesInMailbox, numNewMessages);
            }

            @Override
            public void synchronizeMailboxFailed(Account account, String folder, String message) {
<<<<<<< HEAD
=======
                super.synchronizeMailboxFailed(account, folder, message);
>>>>>>> 807f85d3

                if (updateForMe(account, folder)) {
                    mHandler.progress(false);
                    mHandler.folderLoading(folder, false);
                    mHandler.sortMessages();
                }
<<<<<<< HEAD
                super.synchronizeMailboxFailed(account, folder, message);
=======
                mHandler.refreshTitle();
            }

            @Override
            public void sendPendingMessagesStarted(Account account) {
                super.sendPendingMessagesStarted(account);
                mHandler.refreshTitle();
            }

            @Override
            public void sendPendingMessagesCompleted(Account account) {
                super.sendPendingMessagesCompleted(account);
                mHandler.refreshTitle();
            }

            @Override
            public void sendPendingMessagesFailed(Account account) {
                super.sendPendingMessagesFailed(account);
                mHandler.refreshTitle();
            }

            @Override
            public void synchronizeMailboxProgress(Account account, String folder, int completed, int total) {
                super.synchronizeMailboxProgress(account, folder, completed, total);
                mHandler.refreshTitle();
>>>>>>> 807f85d3
            }

            @Override
            public void synchronizeMailboxAddOrUpdateMessage(Account account, String folder, Message message) {
                addOrUpdateMessage(account, folder, message, true);
            }

            @Override
            public void synchronizeMailboxRemovedMessage(Account account, String folder, Message message) {
                MessageInfoHolder holder = getMessage(message);
                if (holder == null) {
                    Log.w(K9.LOG_TAG, "Got callback to remove non-existent message with UID " + message.getUid());
                } else {
                    removeMessage(holder);
                }
            }

            @Override
            public void listLocalMessagesStarted(Account account, String folder) {
<<<<<<< HEAD
                if ((mQueryString != null && folder == null) || (account != null && account.equals(mAccount))) {
=======
                if ((mQueryString != null && folder == null) ||
                        (account != null && account.equals(mAccount))
                ) {
>>>>>>> 807f85d3
                    mHandler.progress(true);
                    if (folder != null) {
                        mHandler.folderLoading(folder, true);
                    }
                }
            }

            @Override
            public void listLocalMessagesFailed(Account account, String folder, String message) {
<<<<<<< HEAD
                if ((mQueryString != null && folder == null) || (account != null && account.equals(mAccount))) {
=======
                if ((mQueryString != null && folder == null) ||
                (account != null && account.equals(mAccount))) {
>>>>>>> 807f85d3
                    mHandler.sortMessages();
                    mHandler.progress(false);
                    if (folder != null) {
                        mHandler.folderLoading(folder, false);
                    }
                }
            }

            @Override
            public void listLocalMessagesFinished(Account account, String folder) {
<<<<<<< HEAD
                if ((mQueryString != null && folder == null) || (account != null && account.equals(mAccount))) {
=======
                if ((mQueryString != null && folder == null) ||
                (account != null && account.equals(mAccount))) {
>>>>>>> 807f85d3
                    mHandler.sortMessages();
                    mHandler.progress(false);
                    if (folder != null) {
                        mHandler.folderLoading(folder, false);
                    }
                }
            }

            @Override
            public void listLocalMessagesRemoveMessage(Account account, String folder, Message message) {
                MessageInfoHolder holder = getMessage(message);
                if (holder != null) {
                    removeMessage(holder);
                }
            }

            @Override
            public void listLocalMessagesAddMessages(Account account, String folder, List<Message> messages) {
                addOrUpdateMessages(account, folder, messages, false);
            }

            @Override
            public void listLocalMessagesUpdateMessage(Account account, String folder, Message message) {
                addOrUpdateMessage(account, folder, message, false);
            }

            @Override
            public void searchStats(AccountStats stats) {
                mUnreadMessageCount = stats.unreadMessageCount;
                super.searchStats(stats);
            }

            @Override
            public void folderStatusChanged(Account account, String folder, int unreadMessageCount) {
<<<<<<< HEAD
=======
                super.folderStatusChanged(account, folder, unreadMessageCount);
>>>>>>> 807f85d3
                if (updateForMe(account, folder)) {
                    mUnreadMessageCount = unreadMessageCount;
                }
                super.folderStatusChanged(account, folder, unreadMessageCount);
            }

            @Override
<<<<<<< HEAD
=======
            public void pendingCommandsProcessing(Account account) {
                super.pendingCommandsProcessing(account);
                mHandler.refreshTitle();
            }

            @Override
            public void pendingCommandsFinished(Account account) {
                super.pendingCommandsFinished(account);
                mHandler.refreshTitle();
            }

            @Override
            public void pendingCommandStarted(Account account, String commandTitle) {
                super.pendingCommandStarted(account, commandTitle);
                mHandler.refreshTitle();
            }

            @Override
            public void pendingCommandCompleted(Account account, String commandTitle) {
                super.pendingCommandCompleted(account, commandTitle);
                mHandler.refreshTitle();
            }

            @Override
>>>>>>> 807f85d3
            public void messageUidChanged(Account account, String folder, String oldUid, String newUid) {
                MessageReference ref = new MessageReference();
                ref.accountUuid = account.getUuid();
                ref.folderName = folder;
                ref.uid = oldUid;

                MessageInfoHolder holder = getMessage(ref);
                if (holder != null) {
                    holder.uid = newUid;
                    holder.message.setUid(newUid);
                }
            }
<<<<<<< HEAD
=======

            @Override
            public void systemStatusChanged() {
                mHandler.refreshTitle();
            }
>>>>>>> 807f85d3
        };

        private boolean updateForMe(Account account, String folder) {
            if ((account.equals(mAccount) && mFolderName != null && folder.equals(mFolderName))) {
                return true;
            } else {
                return false;
            }
        }

        private Drawable mAttachmentIcon;
        private Drawable mAnsweredIcon;

        MessageListAdapter() {
            mAttachmentIcon = getResources().getDrawable(R.drawable.ic_email_attachment_small);
            mAnsweredIcon = getResources().getDrawable(R.drawable.ic_email_answered_small);
        }

        public void markAllMessagesAsDirty() {
            for (MessageInfoHolder holder : mAdapter.messages) {
                holder.dirty = true;
            }
        }
        public void pruneDirtyMessages() {
            synchronized (mAdapter.messages) {
                Iterator<MessageInfoHolder> iter = mAdapter.messages.iterator();
                while (iter.hasNext()) {
                    MessageInfoHolder holder = iter.next();
                    if (holder.dirty) {
                        if (holder.selected) {
                            mSelectedCount--;
                            toggleBatchButtons();
                        }
                        mAdapter.removeMessage(holder);
                    }
                }
            }
        }

        public void removeMessages(List<MessageInfoHolder> holders) {
            if (holders != null) {
                mHandler.removeMessage(holders);
            }
        }

        public void removeMessage(MessageInfoHolder holder) {
            List<MessageInfoHolder> messages = new ArrayList<MessageInfoHolder>();
            messages.add(holder);
            removeMessages(messages);
        }

        private void addOrUpdateMessage(Account account, String folderName, Message message, boolean verifyAgainstSearch) {
            List<Message> messages = new ArrayList<Message>();
            messages.add(message);
            addOrUpdateMessages(account, folderName, messages, verifyAgainstSearch);
        }

        private void addOrUpdateMessages(final Account account, final String folderName, final List<Message> providedMessages, final boolean verifyAgainstSearch) {
            // we copy the message list because the callback doesn't expect
            // the callbacks to mutate it.
            final List<Message> messages = new ArrayList<Message>(providedMessages);

            boolean needsSort = false;
            final List<MessageInfoHolder> messagesToAdd = new ArrayList<MessageInfoHolder>();
            List<MessageInfoHolder> messagesToRemove = new ArrayList<MessageInfoHolder>();
            List<Message> messagesToSearch = new ArrayList<Message>();

            // cache field into local variable for faster access for JVM without JIT
            final MessageHelper messageHelper = mMessageHelper;

            for (Message message : messages) {
                MessageInfoHolder m = getMessage(message);
                if (message.isSet(Flag.DELETED)) {
                    if (m != null) {
                        messagesToRemove.add(m);
                    }
                } else {
                    final Folder messageFolder = message.getFolder();
                    final Account messageAccount = messageFolder.getAccount();
                    if (m == null) {
                        if (updateForMe(account, folderName)) {
                            m = new MessageInfoHolder();
                            messageHelper.populate(m, message, new FolderInfoHolder(MessageList.this, messageFolder, messageAccount), messageAccount);
                            messagesToAdd.add(m);
                        } else {
                            if (mQueryString != null) {
                                if (verifyAgainstSearch) {
                                    messagesToSearch.add(message);
                                } else {
                                    m = new MessageInfoHolder();
                                    messageHelper.populate(m, message, new FolderInfoHolder(MessageList.this, messageFolder, messageAccount), messageAccount);
                                    messagesToAdd.add(m);
                                }
                            }
                        }
                    } else {
                        m.dirty = false; // as we reload the message, unset its dirty flag
                        messageHelper.populate(m, message, new FolderInfoHolder(MessageList.this, messageFolder, account), account);
                        needsSort = true;
                    }
                }
            }

            if (messagesToSearch.size() > 0) {
                mController.searchLocalMessages(mAccountUuids, mFolderNames, messagesToSearch.toArray(EMPTY_MESSAGE_ARRAY), mQueryString, mIntegrate, mQueryFlags, mForbiddenFlags,
                new MessagingListener() {
                    @Override
                    public void listLocalMessagesAddMessages(Account account, String folder, List<Message> messages) {
                        addOrUpdateMessages(account, folder, messages, false);
                    }
                });
            }

            if (messagesToRemove.size() > 0) {
                removeMessages(messagesToRemove);
            }

            if (messagesToAdd.size() > 0) {
                mHandler.addMessages(messagesToAdd);
            }

            if (needsSort) {
                mHandler.sortMessages();
                mHandler.resetUnreadCount();
            }
        }
        public MessageInfoHolder getMessage(Message message) {
            return getMessage(message.makeMessageReference());
        }

        // XXX TODO - make this not use a for loop
        public MessageInfoHolder getMessage(MessageReference messageReference) {
            synchronized (mAdapter.messages) {
                for (MessageInfoHolder holder : mAdapter.messages) {
                    /*
                     * 2010-06-21 - cketti
                     * Added null pointer check. Not sure what's causing 'holder'
                     * to be null. See log provided in issue 1749, comment #15.
                     *
                     * Please remove this comment once the cause was found and the
                     * bug(?) fixed.
                     */
                    if ((holder != null) && holder.message.equalsReference(messageReference)) {
                        return holder;
                    }
                }
            }
            return null;
        }

        public FolderInfoHolder getFolder(String folder, Account account) {
            LocalFolder local_folder = null;
            try {
                LocalStore localStore = account.getLocalStore();
                local_folder = localStore.getFolder(folder);
                return new FolderInfoHolder(context, local_folder, account);
            } catch (Exception e) {
                Log.e(K9.LOG_TAG, "getFolder(" + folder + ") goes boom: ", e);
                return null;
            } finally {
                if (local_folder != null) {
                    local_folder.close();
                }
            }
        }

<<<<<<< HEAD
=======
        private static final int NON_MESSAGE_ITEMS = 1;

>>>>>>> 807f85d3
        private final OnClickListener flagClickListener = new OnClickListener() {
            public void onClick(View v) {
                // Perform action on clicks
                MessageInfoHolder message = (MessageInfoHolder) getItem((Integer)v.getTag());
                onToggleFlag(message);
            }
        };

        @Override
        public int getCount() {
<<<<<<< HEAD
            return messages.size();
=======
            return messages.size() + NON_MESSAGE_ITEMS;
>>>>>>> 807f85d3
        }

        @Override
        public long getItemId(int position) {
            try {
                MessageInfoHolder messageHolder = (MessageInfoHolder) getItem(position);
                if (messageHolder != null) {
                    return messageHolder.message.getId();
                }
            } catch (Exception e) {
                Log.i(K9.LOG_TAG, "getItemId(" + position + ") ", e);
            }
            return -1;
        }

        public Object getItem(long position) {
            return getItem((int)position);
        }

        @Override
        public Object getItem(int position) {
            try {
                synchronized (mAdapter.messages) {
                    if (position < mAdapter.messages.size()) {
                        return mAdapter.messages.get(position);
                    }
                }
            } catch (Exception e) {
                Log.e(K9.LOG_TAG, "getItem(" + position + "), but folder.messages.size() = " + mAdapter.messages.size(), e);
            }
            return null;
        }

        @Override
        public View getView(int position, View convertView, ViewGroup parent) {
<<<<<<< HEAD
=======

            if (position == mAdapter.messages.size()) {
                return getFooterView(position, convertView, parent);
            } else {
                return  getItemView(position, convertView, parent);
            }
        }

        public View getItemView(int position, View convertView, ViewGroup parent) {
>>>>>>> 807f85d3
            MessageInfoHolder message = (MessageInfoHolder) getItem(position);
            View view;

            if ((convertView != null) && (convertView.getId() == R.layout.message_list_item)) {
                view = convertView;
            } else {
                if (mTouchView) {
                    view = mInflater.inflate(R.layout.message_list_item_touchable, parent, false);
                    view.setId(R.layout.message_list_item);
                } else {
                    view = mInflater.inflate(R.layout.message_list_item, parent, false);
                    view.setId(R.layout.message_list_item);
                }
            }

            MessageViewHolder holder = (MessageViewHolder) view.getTag();

            if (holder == null) {
                holder = new MessageViewHolder();
                holder.subject = (TextView) view.findViewById(R.id.subject);
                holder.from = (TextView) view.findViewById(R.id.from);
                holder.date = (TextView) view.findViewById(R.id.date);
                holder.chip = view.findViewById(R.id.chip);
                holder.preview = (TextView) view.findViewById(R.id.preview);
                holder.selected = (CheckBox) view.findViewById(R.id.selected_checkbox);
                holder.flagged = (CheckBox) view.findViewById(R.id.flagged);

                holder.flagged.setOnClickListener(flagClickListener);

                if (!mStars) {
                    holder.flagged.setVisibility(View.GONE);
                }

                if (mCheckboxes) {
                    holder.selected.setVisibility(View.VISIBLE);
                }

                if (holder.selected != null) {
                    holder.selected.setOnCheckedChangeListener(holder);
                }
                holder.subject.setTextSize(TypedValue.COMPLEX_UNIT_DIP, mFontSizes.getMessageListSubject());
                holder.date.setTextSize(TypedValue.COMPLEX_UNIT_DIP, mFontSizes.getMessageListDate());

                if (mTouchView) {
                    holder.preview.setLines(mPreviewLines);
                    holder.preview.setTextSize(TypedValue.COMPLEX_UNIT_DIP, mFontSizes.getMessageListPreview());

                } else {
                    holder.from.setTextSize(TypedValue.COMPLEX_UNIT_DIP, mFontSizes.getMessageListSender());
                }

                view.setTag(holder);
            }

            if (message != null) {
                bindView(position, view, holder, message);
            } else {
                // This branch code is triggered when the local store
                // hands us an invalid message

                holder.chip.getBackground().setAlpha(0);
                holder.subject.setText(getString(R.string.general_no_subject));
                holder.subject.setTypeface(null, Typeface.NORMAL);
                String noSender = getString(R.string.general_no_sender);
                if (holder.preview != null) {
                    holder.preview.setText(noSender, TextView.BufferType.SPANNABLE);
                    Spannable str = (Spannable) holder.preview.getText();

                    ColorStateList color = holder.subject.getTextColors();
                    ColorStateList linkColor = holder.subject.getLinkTextColors();
                    str.setSpan(new TextAppearanceSpan(null, Typeface.NORMAL, mFontSizes.getMessageListSender(), color, linkColor),
                                0,
                                noSender.length(),
                                Spannable.SPAN_EXCLUSIVE_EXCLUSIVE
                               );
                } else {
                    holder.from.setText(noSender);
                    holder.from.setTypeface(null, Typeface.NORMAL);
                    holder.from.setCompoundDrawablesWithIntrinsicBounds(null, null, null, null);
                }

                holder.date.setText(getString(R.string.general_no_date));

                //WARNING: Order of the next 2 lines matter
                holder.position = -1;
                holder.selected.setChecked(false);

                if (!mCheckboxes) {
                    holder.selected.setVisibility(View.GONE);
                }
                holder.flagged.setChecked(false);
            }


            return view;
        }

        /**
         * Associate model data to view object.
         *
         * @param position
         *            The position of the item within the adapter's data set of
         *            the item whose view we want.
         * @param view
         *            Main view component to alter. Never <code>null</code>.
         * @param holder
         *            Convenience view holder - eases access to <tt>view</tt>
         *            child views. Never <code>null</code>.
         * @param message
         *            Never <code>null</code>.
         */
        private void bindView(final int position, final View view, final MessageViewHolder holder,
                              final MessageInfoHolder message) {
            holder.subject.setTypeface(null, message.read ? Typeface.NORMAL : Typeface.BOLD);

            // XXX TODO there has to be some way to walk our view hierarchy and get this
            holder.flagged.setTag(position);
            holder.flagged.setChecked(message.flagged);

            // So that the mSelectedCount is only incremented/decremented
            // when a user checks the checkbox (vs code)
            holder.position = -1;
            holder.selected.setChecked(message.selected);

            if (!mCheckboxes) {
                holder.selected.setVisibility(message.selected ? View.VISIBLE : View.GONE);
            }



            holder.chip.setBackgroundDrawable(message.message.getFolder().getAccount().generateColorChip().drawable());
            holder.chip.getBackground().setAlpha(message.read ? 127 : 255);
            view.getBackground().setAlpha(message.downloaded ? 0 : 127);

            if ((message.message.getSubject() == null) || message.message.getSubject().equals("")) {
                holder.subject.setText(getText(R.string.general_no_subject));
            } else {
                holder.subject.setText(message.message.getSubject());
            }

            int senderTypeface = message.read ? Typeface.NORMAL : Typeface.BOLD;
            if (holder.preview != null) {
                /*
                 * In the touchable UI, we have previews. Otherwise, we
                 * have just a "from" line.
                 * Because text views can't wrap around each other(?) we
                 * compose a custom view containing the preview and the
                 * from.
                 */

                holder.preview.setText(new SpannableStringBuilder(recipientSigil(message))
                                       .append(message.sender).append(" ").append(message.message.getPreview()),
                                       TextView.BufferType.SPANNABLE);
                Spannable str = (Spannable)holder.preview.getText();

                // Create a span section for the sender, and assign the correct font size and weight.
                ColorStateList color = holder.subject.getTextColors();
                ColorStateList linkColor = holder.subject.getLinkTextColors();
                str.setSpan(new TextAppearanceSpan(null, senderTypeface, mFontSizes.getMessageListSender(), color, linkColor),
                            0,
                            message.sender.length() + 1,
                            Spannable.SPAN_EXCLUSIVE_EXCLUSIVE
                           );
            } else {
                holder.from.setText(new SpannableStringBuilder(recipientSigil(message)).append(message.sender));

                holder.from.setTypeface(null, senderTypeface);
            }

            holder.date.setText(message.getDate(mMessageHelper));
            holder.subject.setCompoundDrawablesWithIntrinsicBounds(
                message.answered ? mAnsweredIcon : null, // left
                null, // top
                message.message.hasAttachments() ? mAttachmentIcon : null, // right
                null); // bottom
            holder.position = position;
        }

        private String recipientSigil(MessageInfoHolder message) {
            if (message.message.toMe()) {
                return getString(R.string.messagelist_sent_to_me_sigil);
            } else if (message.message.ccMe()) {
                return getString(R.string.messagelist_sent_cc_me_sigil);
            } else {
                return "";
            }
        }


<<<<<<< HEAD
=======
        public View getFooterView(int position, View convertView, ViewGroup parent) {
            if (footerView == null) {
                footerView = mInflater.inflate(R.layout.message_list_item_footer, parent, false);
                if (mQueryString != null) {
                    footerView.setVisibility(View.GONE);
                }
                footerView.setId(R.layout.message_list_item_footer);
                FooterViewHolder holder = new FooterViewHolder();
                holder.progress = (ProgressBar)footerView.findViewById(R.id.message_list_progress);
                holder.progress.setIndeterminate(true);
                holder.main = (TextView)footerView.findViewById(R.id.main_text);
                footerView.setTag(holder);
            }

            FooterViewHolder holder = (FooterViewHolder)footerView.getTag();

            if (mCurrentFolder != null && mAccount != null) {
                if (mCurrentFolder.loading) {
                    holder.main.setText(getString(R.string.status_loading_more));
                    holder.progress.setVisibility(ProgressBar.VISIBLE);
                } else {
                    if (!mCurrentFolder.lastCheckFailed) {
                        if (mAccount.getDisplayCount() == 0) {
                            holder.main.setText(getString(R.string.message_list_load_more_messages_action));
                        } else {
                            holder.main.setText(String.format(getString(R.string.load_more_messages_fmt), mAccount.getDisplayCount()));
                        }
                    } else {
                        holder.main.setText(getString(R.string.status_loading_more_failed));
                    }
                    holder.progress.setVisibility(ProgressBar.INVISIBLE);
                }
            } else {
                holder.progress.setVisibility(ProgressBar.INVISIBLE);
            }
>>>>>>> 807f85d3


        @Override
        public boolean hasStableIds() {
            return true;
        }

        public boolean isItemSelectable(int position) {
            if (position < mAdapter.messages.size()) {
                return true;
            } else {
                return false;
            }
        }
    }

    class MessageViewHolder
        implements OnCheckedChangeListener {
        public TextView subject;
        public TextView preview;
        public TextView from;
        public TextView time;
        public TextView date;
        public CheckBox flagged;
        public View chip;
        public CheckBox selected;
        public int position = -1;

        @Override
        public void onCheckedChanged(CompoundButton buttonView, boolean isChecked) {
            if (position != -1) {
                MessageInfoHolder message = (MessageInfoHolder) mAdapter.getItem(position);
                if (message.selected != isChecked) {
                    if (isChecked) {
                        mSelectedCount++;
                    } else if (mSelectedCount > 0) {
                        mSelectedCount--;
                    }

                    // We must set the flag before showing the buttons as the
                    // buttons text depends on what is selected.
                    message.selected = isChecked;
                    if (!mCheckboxes) {
                        if (isChecked) {
                            selected.setVisibility(View.VISIBLE);
                        } else {
                            selected.setVisibility(View.GONE);
                        }
                    }
                    toggleBatchButtons();
                }
            }
        }
    }

<<<<<<< HEAD

    private View getFooterView(ViewGroup parent) {
        if (mFooterView == null) {
            mFooterView = mInflater.inflate(R.layout.message_list_item_footer, parent, false);
            if (mQueryString != null) {
                mFooterView.setVisibility(View.GONE);
            }
            mFooterView.setId(R.layout.message_list_item_footer);
            FooterViewHolder holder = new FooterViewHolder();
            holder.progress = (ProgressBar) mFooterView.findViewById(R.id.message_list_progress);
            holder.progress.setIndeterminate(true);
            holder.main = (TextView) mFooterView.findViewById(R.id.main_text);
            mFooterView.setTag(holder);
        }

        return mFooterView;
    }

    private void updateFooterView() {
        FooterViewHolder holder = (FooterViewHolder) mFooterView.getTag();

        if (mCurrentFolder != null && mAccount != null) {
            if (mCurrentFolder.loading) {
                holder.main.setText(getString(R.string.status_loading_more));
                holder.progress.setVisibility(ProgressBar.VISIBLE);
            } else {
                if (!mCurrentFolder.lastCheckFailed) {
                    if (mAccount.getDisplayCount() == 0) {
                        holder.main.setText(getString(R.string.message_list_load_more_messages_action));
                    } else {
                        holder.main.setText(String.format(getString(R.string.load_more_messages_fmt), mAccount.getDisplayCount()));
                    }
                } else {
                    holder.main.setText(getString(R.string.status_loading_more_failed));
                }
                holder.progress.setVisibility(ProgressBar.INVISIBLE);
            }
        } else {
            holder.progress.setVisibility(ProgressBar.INVISIBLE);
        }
    }

=======
>>>>>>> 807f85d3
    private void hideBatchButtons() {
        if (mBatchButtonArea.getVisibility() != View.GONE) {
            mBatchButtonArea.setVisibility(View.GONE);
            mBatchButtonArea.startAnimation(
                AnimationUtils.loadAnimation(this, R.anim.footer_disappear));
        }
    }

    private void showBatchButtons() {
        if (mBatchButtonArea.getVisibility() != View.VISIBLE) {
            mBatchButtonArea.setVisibility(View.VISIBLE);
            Animation animation = AnimationUtils.loadAnimation(this, R.anim.footer_appear);
            animation.setAnimationListener(this);
            mBatchButtonArea.startAnimation(animation);
        }
    }

    private void toggleBatchButtons() {

        runOnUiThread(new Runnable() {
            @Override
            public void run() {

                if (mSelectedCount < 0) {
                    mSelectedCount = 0;
                }

                int readButtonIconId;
                int flagButtonIconId;

                if (mSelectedCount == 0) {
                    readButtonIconId = R.drawable.ic_button_mark_read;
                    flagButtonIconId = R.drawable.ic_button_flag;
                    hideBatchButtons();
                } else {
                    boolean newReadState = computeBatchDirection(false);
                    if (newReadState) {
                        readButtonIconId = R.drawable.ic_button_mark_read;
                    } else {
                        readButtonIconId = R.drawable.ic_button_mark_unread;
                    }
                    boolean newFlagState = computeBatchDirection(true);
                    if (newFlagState) {
                        flagButtonIconId = R.drawable.ic_button_flag;
                    } else {
                        flagButtonIconId = R.drawable.ic_button_unflag;
                    }
                    showBatchButtons();
                }

                mBatchReadButton.setImageResource(readButtonIconId);
                mBatchFlagButton.setImageResource(flagButtonIconId);


            }
        });


    }

    static class FooterViewHolder {
        public ProgressBar progress;
        public TextView main;
    }


    private boolean computeBatchDirection(boolean flagged) {
        boolean newState = false;

        synchronized (mAdapter.messages) {
            for (MessageInfoHolder holder : mAdapter.messages) {
                if (holder.selected) {
                    if (flagged) {
                        if (!holder.flagged) {
                            newState = true;
                            break;
                        }
                    } else {
                        if (!holder.read) {
                            newState = true;
                            break;
                        }
                    }
                }
            }
        }
        return newState;
    }

    private boolean anySelected() {
        synchronized (mAdapter.messages) {
            for (MessageInfoHolder holder : mAdapter.messages) {
                if (holder.selected) {
                    return true;
                }
            }
        }
        return false;
    }

    @Override
    public void onClick(View v) {
        boolean newState = false;
        List<Message> messageList = new ArrayList<Message>();
        List<MessageInfoHolder> removeHolderList = new ArrayList<MessageInfoHolder>();

        if (v == mBatchDoneButton) {
            setAllSelected(false);
            return;
        }

        if (v == mBatchFlagButton) {
            newState = computeBatchDirection(true);
        } else {
            newState = computeBatchDirection(false);
        }

        synchronized (mAdapter.messages) {
            for (MessageInfoHolder holder : mAdapter.messages) {
                if (holder.selected) {
                    if (v == mBatchDeleteButton) {
                        removeHolderList.add(holder);
                    } else if (v == mBatchFlagButton) {
                        holder.flagged = newState;
                    } else if (v == mBatchReadButton) {
                        holder.read = newState;
                    }
                    messageList.add(holder.message);
                }
            }
        }
        mAdapter.removeMessages(removeHolderList);

        if (!messageList.isEmpty()) {
            if (v == mBatchDeleteButton) {
                mController.deleteMessages(messageList.toArray(EMPTY_MESSAGE_ARRAY), null);
                mSelectedCount = 0;
                toggleBatchButtons();
            } else {
                mController.setFlag(messageList.toArray(EMPTY_MESSAGE_ARRAY), (v == mBatchReadButton ? Flag.SEEN : Flag.FLAGGED), newState);
            }
        } else {
            // Should not happen
            Toast.makeText(this, R.string.no_message_seletected_toast, Toast.LENGTH_SHORT).show();
        }
        mHandler.sortMessages();
    }

    public void onAnimationEnd(Animation animation) {
    }

    public void onAnimationRepeat(Animation animation) {
    }

    public void onAnimationStart(Animation animation) {
    }



    private void setAllSelected(boolean isSelected) {
        mSelectedCount = 0;
        synchronized (mAdapter.messages) {
            for (MessageInfoHolder holder : mAdapter.messages) {
                holder.selected = isSelected;
                mSelectedCount += (isSelected ? 1 : 0);
            }
        }
        mAdapter.notifyDataSetChanged();
        toggleBatchButtons();
    }

    private void setSelected(MessageInfoHolder holder, boolean newState) {
        if (holder.selected != newState) {
            holder.selected = newState;
            mSelectedCount += (newState ? 1 : -1);
        }
        mAdapter.notifyDataSetChanged();
        toggleBatchButtons();
    }

    private void flagSelected(Flag flag, boolean newState) {
        List<Message> messageList = new ArrayList<Message>();
        synchronized (mAdapter.messages) {
            for (MessageInfoHolder holder : mAdapter.messages) {
                if (holder.selected) {
                    messageList.add(holder.message);
                    if (flag == Flag.SEEN) {
                        holder.read = newState;
                    } else if (flag == Flag.FLAGGED) {
                        holder.flagged = newState;
                    }
                }
            }
        }
        mController.setFlag(messageList.toArray(EMPTY_MESSAGE_ARRAY), flag, newState);
        mHandler.sortMessages();
    }

    private void deleteSelected() {
        List<Message> messageList = new ArrayList<Message>();
        List<MessageInfoHolder> removeHolderList = new ArrayList<MessageInfoHolder>();
        synchronized (mAdapter.messages) {
            for (MessageInfoHolder holder : mAdapter.messages) {
                if (holder.selected) {
                    removeHolderList.add(holder);
                    messageList.add(holder.message);
                }
            }
        }
        mAdapter.removeMessages(removeHolderList);

        mController.deleteMessages(messageList.toArray(EMPTY_MESSAGE_ARRAY), null);
        mSelectedCount = 0;
        toggleBatchButtons();
    }

    private void onMoveBatch() {
        if (!mController.isMoveCapable(mAccount)) {
            return;
        }

        synchronized (mAdapter.messages) {
            for (MessageInfoHolder holder : mAdapter.messages) {
                if (holder.selected) {
                    Message message = holder.message;
                    if (!mController.isMoveCapable(message)) {
                        Toast toast = Toast.makeText(this,
                                                     R.string.move_copy_cannot_copy_unsynced_message, Toast.LENGTH_LONG);
                        toast.show();
                        return;
                    }
                }
            }
        }

        final Folder folder = mCurrentFolder.folder;
        final Intent intent = new Intent(this, ChooseFolder.class);
        intent.putExtra(ChooseFolder.EXTRA_ACCOUNT, mAccount.getUuid());
        intent.putExtra(ChooseFolder.EXTRA_CUR_FOLDER, folder.getName());
        intent.putExtra(ChooseFolder.EXTRA_SEL_FOLDER, folder.getAccount().getLastSelectedFolderName());
        startActivityForResult(intent, ACTIVITY_CHOOSE_FOLDER_MOVE_BATCH);
    }

    private void onMoveChosenBatch(String folderName) {
        if (!mController.isMoveCapable(mAccount)) {
            return;
        }
        List<Message> messageList = new ArrayList<Message>();

        List<MessageInfoHolder> removeHolderList = new ArrayList<MessageInfoHolder>();
        synchronized (mAdapter.messages) {
            for (MessageInfoHolder holder : mAdapter.messages) {
                if (holder.selected) {
                    Message message = holder.message;
                    if (!mController.isMoveCapable(message)) {
                        Toast toast = Toast.makeText(this,
                                                     R.string.move_copy_cannot_copy_unsynced_message, Toast.LENGTH_LONG);
                        toast.show();
                        return;
                    }
                    messageList.add(holder.message);
                    removeHolderList.add(holder);
                }
            }
        }
        mAdapter.removeMessages(removeHolderList);

        mController.moveMessages(mAccount, mCurrentFolder.name, messageList.toArray(EMPTY_MESSAGE_ARRAY), folderName, null);
        mSelectedCount = 0;
        toggleBatchButtons();
    }

    private void onArchiveBatch() {
<<<<<<< HEAD
=======
        if (!mController.isMoveCapable(mAccount)) {
            return;
        }

        synchronized (mAdapter.messages) {
            for (MessageInfoHolder holder : mAdapter.messages) {
                if (holder.selected) {
                    Message message = holder.message;
                    if (!mController.isMoveCapable(message)) {
                        Toast toast = Toast.makeText(this, R.string.move_copy_cannot_copy_unsynced_message, Toast.LENGTH_LONG);
                        toast.show();
                        return;
                    }
                }
            }
        }

>>>>>>> 807f85d3
        String folderName = mAccount.getArchiveFolderName();
        if (K9.FOLDER_NONE.equalsIgnoreCase(folderName)) {
            return;
        }
        onMoveChosenBatch(folderName);
    }

    private void onSpamBatch() {
<<<<<<< HEAD
=======
        if (!mController.isMoveCapable(mAccount)) {
            return;
        }

        synchronized (mAdapter.messages) {
            for (MessageInfoHolder holder : mAdapter.messages) {
                if (holder.selected) {
                    Message message = holder.message;
                    if (!mController.isMoveCapable(message)) {
                        Toast toast = Toast.makeText(this, R.string.move_copy_cannot_copy_unsynced_message, Toast.LENGTH_LONG);
                        toast.show();
                        return;
                    }
                }
            }
        }

>>>>>>> 807f85d3
        String folderName = mAccount.getSpamFolderName();
        if (K9.FOLDER_NONE.equalsIgnoreCase(folderName)) {
            return;
        }
        onMoveChosenBatch(folderName);
    }

    private void onCopyBatch() {
        if (!mController.isCopyCapable(mAccount)) {
            return;
        }

        synchronized (mAdapter.messages) {
            for (MessageInfoHolder holder : mAdapter.messages) {
                if (holder.selected) {
                    Message message = holder.message;
                    if (!mController.isCopyCapable(message)) {
                        Toast toast = Toast.makeText(this,
                                                     R.string.move_copy_cannot_copy_unsynced_message, Toast.LENGTH_LONG);
                        toast.show();
                        return;
                    }
                }
            }
        }

        final Folder folder = mCurrentFolder.folder;
        final Intent intent = new Intent(this, ChooseFolder.class);
        intent.putExtra(ChooseFolder.EXTRA_ACCOUNT, mAccount.getUuid());
        intent.putExtra(ChooseFolder.EXTRA_CUR_FOLDER, folder.getName());
        intent.putExtra(ChooseFolder.EXTRA_SEL_FOLDER, folder.getAccount().getLastSelectedFolderName());
        startActivityForResult(intent, ACTIVITY_CHOOSE_FOLDER_COPY_BATCH);
    }

    private void onCopyChosenBatch(String folderName) {
        if (!mController.isCopyCapable(mAccount)) {
            return;
        }

        List<Message> messageList = new ArrayList<Message>();
        synchronized (mAdapter.messages) {
            for (MessageInfoHolder holder : mAdapter.messages) {
                if (holder.selected) {
                    Message message = holder.message;
                    if (!mController.isCopyCapable(message)) {
                        Toast toast = Toast.makeText(this,
                                                     R.string.move_copy_cannot_copy_unsynced_message, Toast.LENGTH_LONG);
                        toast.show();
                        return;
                    }
                    messageList.add(holder.message);
                }
            }
        }
        mController.copyMessages(mAccount, mCurrentFolder.name, messageList.toArray(EMPTY_MESSAGE_ARRAY), folderName, null);
    }

    protected void onAccountUnavailable() {
        finish();
        // TODO inform user about account unavailability using Toast
        Accounts.listAccounts(this);
    }

}<|MERGE_RESOLUTION|>--- conflicted
+++ resolved
@@ -80,11 +80,7 @@
  */
 public class MessageList
     extends K9Activity
-<<<<<<< HEAD
     implements OnClickListener, AdapterView.OnItemClickListener, AnimationListener {
-=======
-    implements OnClickListener, AdapterView.OnItemClickListener, AnimationListener, Progressable {
->>>>>>> 807f85d3
 
     /**
      * Reverses the result of a {@link Comparator}.
@@ -522,10 +518,12 @@
             });
         }
     }
-    public void setProgress(boolean progress) {
+    
+    public void setProgress(boolean progress)
+    {
         mHandler.progress(progress);
     }
-
+    
     public static void actionHandleFolder(Context context, Account account, String folder) {
         Intent intent = actionHandleFolderIntent(context, account, folder);
         context.startActivity(intent);
@@ -573,12 +571,8 @@
 
     @Override
     public void onItemClick(AdapterView<?> parent, View view, int position, long id) {
-<<<<<<< HEAD
         // Use mListView.getAdapter() to get the WrapperListAdapter that includes the footer view.
         if (mCurrentFolder != null && ((position + 1) == mListView.getAdapter().getCount())) {
-=======
-        if (mCurrentFolder != null && ((position + 1) == mAdapter.getCount())) {
->>>>>>> 807f85d3
             mController.loadMoreMessages(mAccount, mFolderName, mAdapter.mListener);
             return;
         }
@@ -1131,12 +1125,6 @@
     }
 
     private void onArchive(MessageInfoHolder holder) {
-<<<<<<< HEAD
-=======
-        if (!mController.isMoveCapable(holder.message.getFolder().getAccount())) {
-            return;
-        }
->>>>>>> 807f85d3
 
         if (!mController.isMoveCapable(holder.message)) {
             Toast toast = Toast.makeText(this, R.string.move_copy_cannot_copy_unsynced_message, Toast.LENGTH_LONG);
@@ -1148,12 +1136,6 @@
     }
 
     private void onSpam(MessageInfoHolder holder) {
-<<<<<<< HEAD
-=======
-        if (!mController.isMoveCapable(holder.message.getFolder().getAccount())) {
-            return;
-        }
->>>>>>> 807f85d3
 
         if (!mController.isMoveCapable(holder.message)) {
             Toast toast = Toast.makeText(this, R.string.move_copy_cannot_copy_unsynced_message, Toast.LENGTH_LONG);
@@ -1197,11 +1179,7 @@
                 return;
 
             final String destFolderName = data.getStringExtra(ChooseFolder.EXTRA_NEW_FOLDER);
-<<<<<<< HEAD
             final MessageReference ref = data.getParcelableExtra(ChooseFolder.EXTRA_MESSAGE);
-=======
-            final MessageReference ref = (MessageReference)data.getSerializableExtra(ChooseFolder.EXTRA_MESSAGE);
->>>>>>> 807f85d3
             final MessageInfoHolder m = mAdapter.getMessage(ref);
 
             if ((destFolderName != null) && (m != null)) {
@@ -1424,17 +1402,14 @@
             onEditPrefs();
             return true;
         }
-<<<<<<< HEAD
-=======
-        case R.id.export:
+        case R.id.export: {
             onExport(mAccount);
             return true;
-
-        case R.id.export_all:
+        }   
+        case R.id.export_all: {
             onExport(null);
             return true;
-
->>>>>>> 807f85d3
+        }
         }
 
         if (mQueryString != null) {
@@ -1764,51 +1739,24 @@
         private final List<MessageInfoHolder> messages = java.util.Collections.synchronizedList(new ArrayList<MessageInfoHolder>());
 
         private final ActivityListener mListener = new ActivityListener() {
-<<<<<<< HEAD
 
             @Override
             public void informUserOfStatus() {
-=======
+                mHandler.refreshTitle();
+            }
+
             @Override
-            public void synchronizeMailboxStarted(Account account, String folder) {
-                super.synchronizeMailboxStarted(account, folder);
-
-                if (updateForMe(account, folder)) {
-                    mHandler.progress(true);
-                    mHandler.folderLoading(folder, true);
-                }
-                mHandler.refreshTitle();
-            }
-            @Override
-            public void synchronizeMailboxHeadersProgress(Account account, String folder, int completed, int total) {
-                super.synchronizeMailboxHeadersProgress(account, folder, completed, total);
->>>>>>> 807f85d3
-                mHandler.refreshTitle();
-            }
-
-            @Override
-<<<<<<< HEAD
             public void synchronizeMailboxStarted(Account account, String folder) {
                 if (updateForMe(account, folder)) {
                     mHandler.progress(true);
                     mHandler.folderLoading(folder, true);
                 }
                 super.synchronizeMailboxStarted(account, folder);
-=======
-            public void synchronizeMailboxHeadersFinished(Account account, String folder,
-            int total, int completed) {
-                super.synchronizeMailboxHeadersFinished(account, folder, total, completed);
-                mHandler.refreshTitle();
->>>>>>> 807f85d3
             }
 
             @Override
             public void synchronizeMailboxFinished(Account account, String folder,
             int totalMessagesInMailbox, int numNewMessages) {
-<<<<<<< HEAD
-=======
-                super.synchronizeMailboxFinished(account, folder, totalMessagesInMailbox, numNewMessages);
->>>>>>> 807f85d3
 
                 if (updateForMe(account, folder)) {
                     mHandler.progress(false);
@@ -1820,45 +1768,13 @@
 
             @Override
             public void synchronizeMailboxFailed(Account account, String folder, String message) {
-<<<<<<< HEAD
-=======
-                super.synchronizeMailboxFailed(account, folder, message);
->>>>>>> 807f85d3
 
                 if (updateForMe(account, folder)) {
                     mHandler.progress(false);
                     mHandler.folderLoading(folder, false);
                     mHandler.sortMessages();
                 }
-<<<<<<< HEAD
                 super.synchronizeMailboxFailed(account, folder, message);
-=======
-                mHandler.refreshTitle();
-            }
-
-            @Override
-            public void sendPendingMessagesStarted(Account account) {
-                super.sendPendingMessagesStarted(account);
-                mHandler.refreshTitle();
-            }
-
-            @Override
-            public void sendPendingMessagesCompleted(Account account) {
-                super.sendPendingMessagesCompleted(account);
-                mHandler.refreshTitle();
-            }
-
-            @Override
-            public void sendPendingMessagesFailed(Account account) {
-                super.sendPendingMessagesFailed(account);
-                mHandler.refreshTitle();
-            }
-
-            @Override
-            public void synchronizeMailboxProgress(Account account, String folder, int completed, int total) {
-                super.synchronizeMailboxProgress(account, folder, completed, total);
-                mHandler.refreshTitle();
->>>>>>> 807f85d3
             }
 
             @Override
@@ -1878,13 +1794,7 @@
 
             @Override
             public void listLocalMessagesStarted(Account account, String folder) {
-<<<<<<< HEAD
                 if ((mQueryString != null && folder == null) || (account != null && account.equals(mAccount))) {
-=======
-                if ((mQueryString != null && folder == null) ||
-                        (account != null && account.equals(mAccount))
-                ) {
->>>>>>> 807f85d3
                     mHandler.progress(true);
                     if (folder != null) {
                         mHandler.folderLoading(folder, true);
@@ -1894,12 +1804,7 @@
 
             @Override
             public void listLocalMessagesFailed(Account account, String folder, String message) {
-<<<<<<< HEAD
                 if ((mQueryString != null && folder == null) || (account != null && account.equals(mAccount))) {
-=======
-                if ((mQueryString != null && folder == null) ||
-                (account != null && account.equals(mAccount))) {
->>>>>>> 807f85d3
                     mHandler.sortMessages();
                     mHandler.progress(false);
                     if (folder != null) {
@@ -1910,12 +1815,7 @@
 
             @Override
             public void listLocalMessagesFinished(Account account, String folder) {
-<<<<<<< HEAD
                 if ((mQueryString != null && folder == null) || (account != null && account.equals(mAccount))) {
-=======
-                if ((mQueryString != null && folder == null) ||
-                (account != null && account.equals(mAccount))) {
->>>>>>> 807f85d3
                     mHandler.sortMessages();
                     mHandler.progress(false);
                     if (folder != null) {
@@ -1950,10 +1850,6 @@
 
             @Override
             public void folderStatusChanged(Account account, String folder, int unreadMessageCount) {
-<<<<<<< HEAD
-=======
-                super.folderStatusChanged(account, folder, unreadMessageCount);
->>>>>>> 807f85d3
                 if (updateForMe(account, folder)) {
                     mUnreadMessageCount = unreadMessageCount;
                 }
@@ -1961,33 +1857,6 @@
             }
 
             @Override
-<<<<<<< HEAD
-=======
-            public void pendingCommandsProcessing(Account account) {
-                super.pendingCommandsProcessing(account);
-                mHandler.refreshTitle();
-            }
-
-            @Override
-            public void pendingCommandsFinished(Account account) {
-                super.pendingCommandsFinished(account);
-                mHandler.refreshTitle();
-            }
-
-            @Override
-            public void pendingCommandStarted(Account account, String commandTitle) {
-                super.pendingCommandStarted(account, commandTitle);
-                mHandler.refreshTitle();
-            }
-
-            @Override
-            public void pendingCommandCompleted(Account account, String commandTitle) {
-                super.pendingCommandCompleted(account, commandTitle);
-                mHandler.refreshTitle();
-            }
-
-            @Override
->>>>>>> 807f85d3
             public void messageUidChanged(Account account, String folder, String oldUid, String newUid) {
                 MessageReference ref = new MessageReference();
                 ref.accountUuid = account.getUuid();
@@ -2000,14 +1869,6 @@
                     holder.message.setUid(newUid);
                 }
             }
-<<<<<<< HEAD
-=======
-
-            @Override
-            public void systemStatusChanged() {
-                mHandler.refreshTitle();
-            }
->>>>>>> 807f85d3
         };
 
         private boolean updateForMe(Account account, String folder) {
@@ -2174,11 +2035,6 @@
             }
         }
 
-<<<<<<< HEAD
-=======
-        private static final int NON_MESSAGE_ITEMS = 1;
-
->>>>>>> 807f85d3
         private final OnClickListener flagClickListener = new OnClickListener() {
             public void onClick(View v) {
                 // Perform action on clicks
@@ -2189,11 +2045,7 @@
 
         @Override
         public int getCount() {
-<<<<<<< HEAD
             return messages.size();
-=======
-            return messages.size() + NON_MESSAGE_ITEMS;
->>>>>>> 807f85d3
         }
 
         @Override
@@ -2229,18 +2081,6 @@
 
         @Override
         public View getView(int position, View convertView, ViewGroup parent) {
-<<<<<<< HEAD
-=======
-
-            if (position == mAdapter.messages.size()) {
-                return getFooterView(position, convertView, parent);
-            } else {
-                return  getItemView(position, convertView, parent);
-            }
-        }
-
-        public View getItemView(int position, View convertView, ViewGroup parent) {
->>>>>>> 807f85d3
             MessageInfoHolder message = (MessageInfoHolder) getItem(position);
             View view;
 
@@ -2430,44 +2270,6 @@
         }
 
 
-<<<<<<< HEAD
-=======
-        public View getFooterView(int position, View convertView, ViewGroup parent) {
-            if (footerView == null) {
-                footerView = mInflater.inflate(R.layout.message_list_item_footer, parent, false);
-                if (mQueryString != null) {
-                    footerView.setVisibility(View.GONE);
-                }
-                footerView.setId(R.layout.message_list_item_footer);
-                FooterViewHolder holder = new FooterViewHolder();
-                holder.progress = (ProgressBar)footerView.findViewById(R.id.message_list_progress);
-                holder.progress.setIndeterminate(true);
-                holder.main = (TextView)footerView.findViewById(R.id.main_text);
-                footerView.setTag(holder);
-            }
-
-            FooterViewHolder holder = (FooterViewHolder)footerView.getTag();
-
-            if (mCurrentFolder != null && mAccount != null) {
-                if (mCurrentFolder.loading) {
-                    holder.main.setText(getString(R.string.status_loading_more));
-                    holder.progress.setVisibility(ProgressBar.VISIBLE);
-                } else {
-                    if (!mCurrentFolder.lastCheckFailed) {
-                        if (mAccount.getDisplayCount() == 0) {
-                            holder.main.setText(getString(R.string.message_list_load_more_messages_action));
-                        } else {
-                            holder.main.setText(String.format(getString(R.string.load_more_messages_fmt), mAccount.getDisplayCount()));
-                        }
-                    } else {
-                        holder.main.setText(getString(R.string.status_loading_more_failed));
-                    }
-                    holder.progress.setVisibility(ProgressBar.INVISIBLE);
-                }
-            } else {
-                holder.progress.setVisibility(ProgressBar.INVISIBLE);
-            }
->>>>>>> 807f85d3
 
 
         @Override
@@ -2523,7 +2325,6 @@
         }
     }
 
-<<<<<<< HEAD
 
     private View getFooterView(ViewGroup parent) {
         if (mFooterView == null) {
@@ -2566,8 +2367,6 @@
         }
     }
 
-=======
->>>>>>> 807f85d3
     private void hideBatchButtons() {
         if (mBatchButtonArea.getVisibility() != View.GONE) {
             mBatchButtonArea.setVisibility(View.GONE);
@@ -2841,26 +2640,6 @@
     }
 
     private void onArchiveBatch() {
-<<<<<<< HEAD
-=======
-        if (!mController.isMoveCapable(mAccount)) {
-            return;
-        }
-
-        synchronized (mAdapter.messages) {
-            for (MessageInfoHolder holder : mAdapter.messages) {
-                if (holder.selected) {
-                    Message message = holder.message;
-                    if (!mController.isMoveCapable(message)) {
-                        Toast toast = Toast.makeText(this, R.string.move_copy_cannot_copy_unsynced_message, Toast.LENGTH_LONG);
-                        toast.show();
-                        return;
-                    }
-                }
-            }
-        }
-
->>>>>>> 807f85d3
         String folderName = mAccount.getArchiveFolderName();
         if (K9.FOLDER_NONE.equalsIgnoreCase(folderName)) {
             return;
@@ -2869,26 +2648,6 @@
     }
 
     private void onSpamBatch() {
-<<<<<<< HEAD
-=======
-        if (!mController.isMoveCapable(mAccount)) {
-            return;
-        }
-
-        synchronized (mAdapter.messages) {
-            for (MessageInfoHolder holder : mAdapter.messages) {
-                if (holder.selected) {
-                    Message message = holder.message;
-                    if (!mController.isMoveCapable(message)) {
-                        Toast toast = Toast.makeText(this, R.string.move_copy_cannot_copy_unsynced_message, Toast.LENGTH_LONG);
-                        toast.show();
-                        return;
-                    }
-                }
-            }
-        }
-
->>>>>>> 807f85d3
         String folderName = mAccount.getSpamFolderName();
         if (K9.FOLDER_NONE.equalsIgnoreCase(folderName)) {
             return;
