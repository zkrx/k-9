--- conflicted
+++ resolved
@@ -3518,23 +3518,15 @@
         }
 
         if (operation == FolderOperation.MOVE) {
-<<<<<<< HEAD
-            mController.moveMessages(account, folderName, messages.toArray(new Message[messages.size()]), destination, null);
-=======
             mController.moveMessages(account, folderName, messages.toArray(new Message[messages.size()]), destination,
                                      null);
->>>>>>> 9c5ccd3b
             mHandler.removeMessages(holders);
             if ( isCurrentMessageInSet) {
                 showNextMessageOrReturn();
             }
         } else {
-<<<<<<< HEAD
-            mController.copyMessages(account, folderName, messages.toArray(new Message[messages.size()]), destination, null);
-=======
             mController.copyMessages(account, folderName, messages.toArray(new Message[messages.size()]), destination,
                                      null);
->>>>>>> 9c5ccd3b
         }
         toggleBatchMode();
     }
