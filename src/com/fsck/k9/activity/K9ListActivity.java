package com.fsck.k9.activity;

import android.app.ListActivity;
import android.util.Log;
import android.view.KeyEvent;
import android.widget.AdapterView;
import android.widget.ListView;
<<<<<<< HEAD

=======
import android.os.Bundle;
>>>>>>> 2058fc37
import com.fsck.k9.K9;
import com.fsck.k9.helper.DateFormatter;

public class K9ListActivity extends ListActivity {
    @Override
    public void onCreate(Bundle icicle) {
        K9Activity.setLanguage(this, K9.getK9Language());
        setTheme(K9.getK9Theme());
        super.onCreate(icicle);
        setupFormats();
    }

    @Override
    public void onResume() {
        super.onResume();
        setupFormats();
    }

    private java.text.DateFormat mDateFormat;
    private java.text.DateFormat mTimeFormat;

    private void setupFormats() {
        mDateFormat = DateFormatter.getDateFormat(this);
        mTimeFormat = android.text.format.DateFormat.getTimeFormat(this);   // 12/24 date format
    }

    public java.text.DateFormat getTimeFormat() {
        return mTimeFormat;
    }

    public java.text.DateFormat getDateFormat() {
        return mDateFormat;
    }

    @Override
    public boolean onKeyDown(int keyCode, KeyEvent event) {
        // Shortcuts that work no matter what is selected
        switch (keyCode) {
        case KeyEvent.KEYCODE_VOLUME_UP: {
            final ListView listView = getListView();
            if (K9.useVolumeKeysForListNavigationEnabled()) {
                int currentPosition = listView.getSelectedItemPosition();
                if (currentPosition == AdapterView.INVALID_POSITION || listView.isInTouchMode()) {
                    currentPosition = listView.getFirstVisiblePosition();
                }
                if (currentPosition > 0) {
                    listView.setSelection(currentPosition - 1);
                }
                return true;
            }
        }
        case KeyEvent.KEYCODE_VOLUME_DOWN: {
            final ListView listView = getListView();
            if (K9.useVolumeKeysForListNavigationEnabled()) {
                int currentPosition = listView.getSelectedItemPosition();
                if (currentPosition == AdapterView.INVALID_POSITION || listView.isInTouchMode()) {
                    currentPosition = listView.getFirstVisiblePosition();
                }

                if (currentPosition < listView.getCount()) {
                    listView.setSelection(currentPosition + 1);
                }
                return true;
            }
        }
        }
        return super.onKeyDown(keyCode, event);
    }

    @Override
    public boolean onKeyUp(int keyCode, KeyEvent event) {
        // Swallow these events too to avoid the audible notification of a volume change
        if (K9.useVolumeKeysForListNavigationEnabled()) {
            if ((keyCode == KeyEvent.KEYCODE_VOLUME_UP) || (keyCode == KeyEvent.KEYCODE_VOLUME_DOWN)) {
                if (K9.DEBUG)
                    Log.v(K9.LOG_TAG, "Swallowed key up.");
                return true;
            }
        }
        return super.onKeyUp(keyCode, event);
    }
<<<<<<< HEAD


=======
>>>>>>> 2058fc37
}<|MERGE_RESOLUTION|>--- conflicted
+++ resolved
@@ -5,11 +5,7 @@
 import android.view.KeyEvent;
 import android.widget.AdapterView;
 import android.widget.ListView;
-<<<<<<< HEAD
-
-=======
 import android.os.Bundle;
->>>>>>> 2058fc37
 import com.fsck.k9.K9;
 import com.fsck.k9.helper.DateFormatter;
 
@@ -91,9 +87,4 @@
         }
         return super.onKeyUp(keyCode, event);
     }
-<<<<<<< HEAD
-
-
-=======
->>>>>>> 2058fc37
 }