--- conflicted
+++ resolved
@@ -81,14 +81,10 @@
 
         addPreferencesFromResource(R.xml.folder_settings_preferences);
 
-<<<<<<< HEAD
+        //ASH Preference category = findPreference(PREFERENCE_TOP_CATERGORY);
         PreferenceCategory category = (PreferenceCategory)findPreference(PREFERENCE_TOP_CATERGORY);
-        category.setTitle(folderName);
-=======
         String displayName = FolderInfoHolder.getDisplayName(this, mFolder);
-        Preference category = findPreference(PREFERENCE_TOP_CATERGORY);
-        category.setTitle(displayName);
->>>>>>> e5c8a25c
+        category.setTitle(displayName); // ASH folderName
 
 
         mInTopGroup = (CheckBoxPreference)findPreference(PREFERENCE_IN_TOP_GROUP);
