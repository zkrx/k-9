--- conflicted
+++ resolved
@@ -11,7 +11,6 @@
 import android.content.pm.PackageManager;
 import android.net.Uri;
 import android.os.Bundle;
-import android.os.Environment;
 import android.os.Handler;
 import android.util.Log;
 import android.util.TypedValue;
@@ -64,13 +63,9 @@
     private SearchAccount unreadAccount = null;
     private SearchAccount integratedInboxAccount = null;
     private FontSizes mFontSizes = K9.getFontSizes();
-
-<<<<<<< HEAD
-=======
-
+    
     private static final int ACTIVITY_REQUEST_PICK_SETTINGS_FILE = 1;
 
->>>>>>> 807f85d3
     class AccountsHandler extends Handler {
         private void setViewTitle() {
             String dispString = mListener.formatHeader(Accounts.this, getString(R.string.accounts_title), mUnreadMessageCount, getTimeFormat());
@@ -140,8 +135,12 @@
             });
         }
     }
-
-<<<<<<< HEAD
+    
+    public void setProgress(boolean progress)
+    {
+        mHandler.progress(progress);
+    }
+    
     ActivityListener mListener = new ActivityListener() {
         @Override
         public void informUserOfStatus() {
@@ -149,14 +148,6 @@
         }
 
         @Override
-=======
-    public void setProgress(boolean progress) {
-        mHandler.progress(progress);
-    }
-
-    ActivityListener mListener = new ActivityListener() {
-        @Override
->>>>>>> 807f85d3
         public void folderStatusChanged(Account account, String folderName, int unreadMessageCount) {
             try {
                 AccountStats stats = account.getStats(Accounts.this);
@@ -206,10 +197,6 @@
             String folder,
             int totalMessagesInMailbox,
         int numNewMessages) {
-<<<<<<< HEAD
-=======
-            super.synchronizeMailboxFinished(account, folder, totalMessagesInMailbox, numNewMessages);
->>>>>>> 807f85d3
             MessagingController.getInstance(getApplication()).getAccountStats(Accounts.this, account, mListener);
             super.synchronizeMailboxFinished(account, folder, totalMessagesInMailbox, numNewMessages);
 
@@ -221,16 +208,6 @@
         public void synchronizeMailboxStarted(Account account, String folder) {
             super.synchronizeMailboxStarted(account, folder);
             mHandler.progress(true);
-<<<<<<< HEAD
-=======
-            mHandler.refreshTitle();
-        }
-
-        @Override
-        public void synchronizeMailboxProgress(Account account, String folder, int completed, int total) {
-            super.synchronizeMailboxProgress(account, folder, completed, total);
-            mHandler.refreshTitle();
->>>>>>> 807f85d3
         }
 
         @Override
@@ -241,56 +218,6 @@
 
         }
 
-<<<<<<< HEAD
-=======
-        @Override
-        public void sendPendingMessagesStarted(Account account) {
-            super.sendPendingMessagesStarted(account);
-            mHandler.refreshTitle();
-        }
-
-        @Override
-        public void sendPendingMessagesCompleted(Account account) {
-            super.sendPendingMessagesCompleted(account);
-            mHandler.refreshTitle();
-        }
-
-
-        @Override
-        public void sendPendingMessagesFailed(Account account) {
-            super.sendPendingMessagesFailed(account);
-            mHandler.refreshTitle();
-        }
-
-        @Override
-        public void pendingCommandsProcessing(Account account) {
-            super.pendingCommandsProcessing(account);
-            mHandler.refreshTitle();
-        }
-
-        @Override
-        public void pendingCommandsFinished(Account account) {
-            super.pendingCommandsFinished(account);
-            mHandler.refreshTitle();
-        }
-
-        @Override
-        public void pendingCommandStarted(Account account, String commandTitle) {
-            super.pendingCommandStarted(account, commandTitle);
-            mHandler.refreshTitle();
-        }
-
-        @Override
-        public void pendingCommandCompleted(Account account, String commandTitle) {
-            super.pendingCommandCompleted(account, commandTitle);
-            mHandler.refreshTitle();
-        }
-
-        @Override
-        public void systemStatusChanged() {
-            mHandler.refreshTitle();
-        }
->>>>>>> 807f85d3
     };
 
     private static String ACCOUNT_STATS = "accountStats";
@@ -330,16 +257,9 @@
         if (startup && K9.startIntegratedInbox()) {
             onOpenAccount(integratedInboxAccount);
             finish();
-<<<<<<< HEAD
         } else if (startup && accounts.length == 1 && onOpenAccount(accounts[0])) {
             // fall through to "else" if !onOpenAccount()
             finish();
-=======
-        } else if (startup && accounts.length == 1) {
-            if (onOpenAccount(accounts[0])) {
-                finish();
-            }
->>>>>>> 807f85d3
         } else {
             requestWindowFeature(Window.FEATURE_INDETERMINATE_PROGRESS);
             requestWindowFeature(Window.FEATURE_PROGRESS);
@@ -673,12 +593,9 @@
         case R.id.recreate:
             onRecreate(realAccount);
             break;
-<<<<<<< HEAD
-=======
         case R.id.export:
             onExport(realAccount);
             break;
->>>>>>> 807f85d3
         }
         return true;
     }
@@ -725,15 +642,12 @@
         case R.id.search:
             onSearchRequested();
             break;
-<<<<<<< HEAD
-=======
         case R.id.export_all:
             onExport(null);
             break;
         case R.id.import_settings:
             onImport();
             break;
->>>>>>> 807f85d3
         default:
             return super.onOptionsItemSelected(item);
         }
@@ -847,63 +761,75 @@
             }
         }
     }
-
-<<<<<<< HEAD
-=======
-    private void onImport() {
+    
+    private void onImport()
+    {
         Intent i = new Intent(Intent.ACTION_GET_CONTENT);
         i.addCategory(Intent.CATEGORY_OPENABLE);
         i.setType("*/*");
         startActivityForResult(Intent.createChooser(i, null), ACTIVITY_REQUEST_PICK_SETTINGS_FILE);
     }
-
+    
     @Override
-    protected void onActivityResult(int requestCode, int resultCode, Intent data) {
+    protected void onActivityResult(int requestCode, int resultCode, Intent data)
+    {
         Log.i(K9.LOG_TAG, "onActivityResult requestCode = " + requestCode + ", resultCode = " + resultCode + ", data = " + data);
         if (resultCode != RESULT_OK)
             return;
-        if (data == null) {
+        if (data == null)
+        {
             return;
         }
-        switch (requestCode) {
-        case ACTIVITY_REQUEST_PICK_SETTINGS_FILE:
-            onImport(data.getData());
-            break;
-        }
-    }
-
-
-    private void onImport(Uri uri) {
+        switch (requestCode)
+        {
+            case ACTIVITY_REQUEST_PICK_SETTINGS_FILE:
+                onImport(data.getData());
+                break;
+        }
+    }
+    
+    private void onImport(Uri uri)
+    {
         Log.i(K9.LOG_TAG, "onImport importing from URI " + uri.getPath());
-        try {
+        try
+        {
             final String fileName = uri.getPath();
             ContentResolver resolver = getContentResolver();
             final InputStream is = resolver.openInputStream(uri);
-
-            PasswordEntryDialog dialog = new PasswordEntryDialog(this, getString(R.string.settings_encryption_password_prompt),
-            new PasswordEntryDialog.PasswordEntryListener() {
-                public void passwordChosen(String chosenPassword) {
-                    String toastText = Accounts.this.getString(R.string.settings_importing);
+            
+            PasswordEntryDialog dialog = new PasswordEntryDialog(this, getString(R.string.settings_encryption_password_prompt), 
+                    new PasswordEntryDialog.PasswordEntryListener()
+            {
+                public void passwordChosen(String chosenPassword)
+                {
+                    String toastText = Accounts.this.getString(R.string.settings_importing );
                     Toast toast = Toast.makeText(Accounts.this.getApplication(), toastText, Toast.LENGTH_SHORT);
                     toast.show();
                     mHandler.progress(true);
-                    AsyncUIProcessor.getInstance(Accounts.this.getApplication()).importSettings(is, chosenPassword, new ImportListener() {
-                        public void failure(final String message, Exception e) {
-                            Accounts.this.runOnUiThread(new Runnable() {
-                                public void run() {
+                    AsyncUIProcessor.getInstance(Accounts.this.getApplication()).importSettings(is, chosenPassword, new ImportListener()
+                    {
+                        public void failure(final String message, Exception e)
+                        {
+                            Accounts.this.runOnUiThread(new Runnable()
+                            {
+                                public void run()
+                                {
                                     mHandler.progress(false);
-                                    String toastText = Accounts.this.getString(R.string.settings_import_failure, fileName, message);
+                                    String toastText = Accounts.this.getString(R.string.settings_import_failure, fileName, message );
                                     Toast toast = Toast.makeText(Accounts.this.getApplication(), toastText, 1);
                                     toast.show();
                                 }
                             });
                         }
-
-                        public void importSuccess(final int numAccounts) {
-                            Accounts.this.runOnUiThread(new Runnable() {
-                                public void run() {
+    
+                        public void importSuccess(final int numAccounts)
+                        {
+                            Accounts.this.runOnUiThread(new Runnable()
+                            {
+                                public void run()
+                                {
                                     mHandler.progress(false);
-                                    String toastText = Accounts.this.getString(R.string.settings_import_success, numAccounts, fileName);
+                                    String toastText = Accounts.this.getString(R.string.settings_import_success, numAccounts, fileName );
                                     Toast toast = Toast.makeText(Accounts.this.getApplication(), toastText, 1);
                                     toast.show();
                                     refresh();
@@ -912,19 +838,21 @@
                         }
                     });
                 }
-
-                public void cancel() {
+    
+                public void cancel()
+                {
                 }
             });
             dialog.show();
-        } catch (FileNotFoundException fnfe) {
-            String toastText = Accounts.this.getString(R.string.settings_import_failure, uri.getPath(), fnfe.getMessage());
+        }
+        catch (FileNotFoundException fnfe)
+        {
+            String toastText = Accounts.this.getString(R.string.settings_import_failure, uri.getPath(), fnfe.getMessage() );
             Toast toast = Toast.makeText(Accounts.this.getApplication(), toastText, 1);
             toast.show();
         }
     }
 
->>>>>>> 807f85d3
     class AccountsAdapter extends ArrayAdapter<BaseAccount> {
         public AccountsAdapter(BaseAccount[] accounts) {
             super(Accounts.this, 0, accounts);
