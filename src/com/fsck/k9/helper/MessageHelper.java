package com.fsck.k9.helper;

import java.text.DateFormat;
import java.util.Date;

import android.content.Context;
import android.text.SpannableStringBuilder;
import android.util.Log;

import com.fsck.k9.Account;
import com.fsck.k9.K9;
import com.fsck.k9.R;
import com.fsck.k9.activity.FolderInfoHolder;
import com.fsck.k9.activity.MessageInfoHolder;
import com.fsck.k9.mail.Address;
import com.fsck.k9.mail.Flag;
import com.fsck.k9.mail.Message;
import com.fsck.k9.mail.MessagingException;
import com.fsck.k9.mail.Message.RecipientType;
import com.fsck.k9.mail.store.LocalStore.LocalMessage;
import com.fsck.k9.helper.DateFormatter;

public class MessageHelper {

    private static MessageHelper sInstance;

    public synchronized static MessageHelper getInstance(final Context context) {
        if (sInstance == null) {
            sInstance = new MessageHelper(context);
        }
        return sInstance;
    }

    private Context mContext;

    private DateFormat mTodayDateFormat;

    private DateFormat mDateFormat;

    private MessageHelper(final Context context) {
        mContext = context;
        mDateFormat = DateFormatter.getDateFormat(mContext);
        mTodayDateFormat = android.text.format.DateFormat.getTimeFormat(mContext);
    }

    public void populate(final MessageInfoHolder target, final Message m,
                         final FolderInfoHolder folder, final Account account) {
        final Contacts contactHelper = K9.showContactName() ? Contacts.getInstance(mContext) : null;
        try {
            LocalMessage message = (LocalMessage) m;
            target.message = message;
            target.compareArrival = message.getInternalDate();
            target.compareDate = message.getSentDate();
            if (target.compareDate == null) {
                target.compareDate = message.getInternalDate();
            }

            target.folder = folder;

            target.read = message.isSet(Flag.SEEN);
            target.answered = message.isSet(Flag.ANSWERED);
            target.forwarded = message.isSet(Flag.FORWARDED);
            target.flagged = message.isSet(Flag.FLAGGED);

            Address[] addrs = message.getFrom();

            if (addrs.length > 0 &&  account.isAnIdentity(addrs[0])) {
                CharSequence to = Address.toFriendly(message .getRecipients(RecipientType.TO), contactHelper);
                target.compareCounterparty = to.toString();
                target.sender = new SpannableStringBuilder(mContext.getString(R.string.message_to_label)).append(to);
            } else {
                target.sender = Address.toFriendly(addrs, contactHelper);
                target.compareCounterparty = target.sender.toString();
            }

            if (addrs.length > 0) {
                target.senderAddress = addrs[0].getAddress();
            } else {
                // a reasonable fallback "whomever we were corresponding with
                target.senderAddress = target.compareCounterparty;
            }




            target.uid = message.getUid();

<<<<<<< HEAD
            target.account = account.getDescription();
            target.uri = "email://messages/" + account.getAccountNumber() + "/" + m.getFolder().getRemoteName() + "/" + m.getUid();
=======
            target.account = account.getUuid();
            target.uri = "email://messages/" + account.getAccountNumber() + "/" + m.getFolder().getName() + "/" + m.getUid();
>>>>>>> 0c691999

        } catch (MessagingException me) {
            Log.w(K9.LOG_TAG, "Unable to load message info", me);
        }
    }
    public String formatDate(Date date) {
        if (Utility.isDateToday(date)) {
            return mTodayDateFormat.format(date);
        } else {
            return mDateFormat.format(date);
        }
    }

    public void refresh() {
        mDateFormat = DateFormatter.getDateFormat(mContext);
        mTodayDateFormat = android.text.format.DateFormat.getTimeFormat(mContext);
    }
}<|MERGE_RESOLUTION|>--- conflicted
+++ resolved
@@ -85,13 +85,8 @@
 
             target.uid = message.getUid();
 
-<<<<<<< HEAD
-            target.account = account.getDescription();
+            target.account = account.getUuid();
             target.uri = "email://messages/" + account.getAccountNumber() + "/" + m.getFolder().getRemoteName() + "/" + m.getUid();
-=======
-            target.account = account.getUuid();
-            target.uri = "email://messages/" + account.getAccountNumber() + "/" + m.getFolder().getName() + "/" + m.getUid();
->>>>>>> 0c691999
 
         } catch (MessagingException me) {
             Log.w(K9.LOG_TAG, "Unable to load message info", me);
