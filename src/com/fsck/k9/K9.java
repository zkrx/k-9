
package com.fsck.k9;

import java.io.File;
import java.lang.reflect.Method;
import java.util.ArrayList;
import java.util.HashMap;
import java.util.List;
import java.util.concurrent.BlockingQueue;
import java.util.concurrent.SynchronousQueue;

import android.app.Application;
import android.content.ComponentName;
import android.content.Context;
import android.content.Intent;
import android.content.IntentFilter;
import android.content.SharedPreferences;
import android.content.pm.PackageInfo;
import android.content.pm.PackageManager;
import android.content.pm.PackageManager.NameNotFoundException;
import android.net.Uri;
import android.os.Environment;
import android.os.Handler;
import android.os.Looper;
import android.text.format.Time;
import android.util.Log;

import com.fsck.k9.Account.SortType;
import com.fsck.k9.activity.MessageCompose;
import com.fsck.k9.controller.MessagingController;
import com.fsck.k9.controller.MessagingListener;
import com.fsck.k9.mail.Address;
import com.fsck.k9.mail.Message;
import com.fsck.k9.mail.MessagingException;
import com.fsck.k9.mail.internet.BinaryTempFileBody;
import com.fsck.k9.provider.UnreadWidgetProvider;
import com.fsck.k9.service.BootReceiver;
import com.fsck.k9.service.MailService;
import com.fsck.k9.service.ShutdownReceiver;
import com.fsck.k9.service.StorageGoneReceiver;

public class K9 extends Application {
    public static final int THEME_LIGHT = 0;
    public static final int THEME_DARK = 1;

    /**
     * Components that are interested in knowing when the K9 instance is
     * available and ready (Android invokes Application.onCreate() after other
     * components') should implement this interface and register using
     * {@link K9#registerApplicationAware(ApplicationAware)}.
     */
    public static interface ApplicationAware {
        /**
         * Called when the Application instance is available and ready.
         *
         * @param application
         *            The application instance. Never <code>null</code>.
         * @throws Exception
         */
        void initializeComponent(K9 application);
    }

    public static Application app = null;
    public static File tempDirectory;
    public static final String LOG_TAG = "k9";

    /**
     * Components that are interested in knowing when the K9 instance is
     * available and ready.
     *
     * @see ApplicationAware
     */
    private static List<ApplicationAware> observers = new ArrayList<ApplicationAware>();

    public enum BACKGROUND_OPS {
        WHEN_CHECKED, ALWAYS, NEVER, WHEN_CHECKED_AUTO_SYNC
    }

    private static String language = "";
    private static int theme = THEME_LIGHT;

    private static final FontSizes fontSizes = new FontSizes();

    private static BACKGROUND_OPS backgroundOps = BACKGROUND_OPS.WHEN_CHECKED;
    /**
     * Some log messages can be sent to a file, so that the logs
     * can be read using unprivileged access (eg. Terminal Emulator)
     * on the phone, without adb.  Set to null to disable
     */
    public static final String logFile = null;
    //public static final String logFile = Environment.getExternalStorageDirectory() + "/k9mail/debug.log";

    /**
     * If this is enabled, various development settings will be enabled
     * It should NEVER be on for Market builds
     * Right now, it just governs strictmode
     **/
    public static boolean DEVELOPER_MODE = true;


    /**
     * If this is enabled there will be additional logging information sent to
     * Log.d, including protocol dumps.
     * Controlled by Preferences at run-time
     */
    public static boolean DEBUG = false;

    /**
     * Should K-9 log the conversation it has over the wire with
     * SMTP servers?
     */

    public static boolean DEBUG_PROTOCOL_SMTP = true;

    /**
     * Should K-9 log the conversation it has over the wire with
     * IMAP servers?
     */

    public static boolean DEBUG_PROTOCOL_IMAP = true;


    /**
     * Should K-9 log the conversation it has over the wire with
     * POP3 servers?
     */

    public static boolean DEBUG_PROTOCOL_POP3 = true;

    /**
     * Should K-9 log the conversation it has over the wire with
     * WebDAV servers?
     */

    public static boolean DEBUG_PROTOCOL_WEBDAV = true;



    /**
     * If this is enabled than logging that normally hides sensitive information
     * like passwords will show that information.
     */
    public static boolean DEBUG_SENSITIVE = false;

    /**
     * Can create messages containing stack traces that can be forwarded
     * to the development team.
     */
    public static boolean ENABLE_ERROR_FOLDER = true;
    public static String ERROR_FOLDER_NAME = "K9mail-errors";

    private static boolean mAnimations = true;

    private static boolean mConfirmDelete = false;
    private static boolean mConfirmDeleteStarred = false;
    private static boolean mConfirmSpam = false;
    private static boolean mConfirmMarkAllAsRead = true;
    private static boolean mKeyguardPrivacy = false;

    private static boolean mMessageListStars = true;
    private static boolean mMessageListCheckboxes = false;
    private static boolean mMessageListTouchable = false;
    private static int mMessageListPreviewLines = 2;

    private static boolean mShowCorrespondentNames = true;
    private static boolean mShowContactName = false;
    private static boolean mChangeContactNameColor = false;
    private static int mContactNameColor = 0xff00008f;
    private static boolean mMessageViewFixedWidthFont = false;
    private static boolean mMessageViewReturnToList = false;
    private static boolean mMessageViewShowNext = false;

    private static boolean mGesturesEnabled = true;
    private static boolean mUseVolumeKeysForNavigation = false;
    private static boolean mUseVolumeKeysForListNavigation = false;
    private static boolean mManageBack = false;
    private static boolean mStartIntegratedInbox = false;
    private static boolean mMeasureAccounts = true;
    private static boolean mCountSearchMessages = true;
    private static boolean mHideSpecialAccounts = false;
    private static boolean mZoomControlsEnabled = false;
    private static boolean mMobileOptimizedLayout = false;
    private static boolean mQuietTimeEnabled = false;
    private static String mQuietTimeStarts = null;
    private static String mQuietTimeEnds = null;
    private static boolean compactLayouts = false;
    private static String mAttachmentDefaultPath = "";

    private static boolean mBatchButtonsMarkRead = true;
    private static boolean mBatchButtonsDelete = true;
    private static boolean mBatchButtonsArchive = false;
    private static boolean mBatchButtonsMove = false;
    private static boolean mBatchButtonsFlag = true;
    private static boolean mBatchButtonsUnselect = true;
    private static boolean mShowAdvancedOptions;
    
    private static boolean useGalleryBugWorkaround = false;
    private static boolean galleryBuggy;

    private static SortType mSortType;
    private static HashMap<SortType, Boolean> mSortAscending = new HashMap<SortType, Boolean>();

    /**
     * The MIME type(s) of attachments we're willing to view.
     */
    public static final String[] ACCEPTABLE_ATTACHMENT_VIEW_TYPES = new String[] {
        "*/*",
    };

    /**
     * The MIME type(s) of attachments we're not willing to view.
     */
    public static final String[] UNACCEPTABLE_ATTACHMENT_VIEW_TYPES = new String[] {
    };

    /**
     * The MIME type(s) of attachments we're willing to download to SD.
     */
    public static final String[] ACCEPTABLE_ATTACHMENT_DOWNLOAD_TYPES = new String[] {
        "*/*",
    };

    /**
     * The MIME type(s) of attachments we're not willing to download to SD.
     */
    public static final String[] UNACCEPTABLE_ATTACHMENT_DOWNLOAD_TYPES = new String[] {
    };

    /**
     * For use when displaying that no folder is selected
     */
    public static final String FOLDER_NONE = "-NONE-";

    public static final String LOCAL_UID_PREFIX = "K9LOCAL:";

    public static final String REMOTE_UID_PREFIX = "K9REMOTE:";

    public static final String IDENTITY_HEADER = "X-K9mail-Identity";

    /**
     * Specifies how many messages will be shown in a folder by default. This number is set
     * on each new folder and can be incremented with "Load more messages..." by the
     * VISIBLE_LIMIT_INCREMENT
     */
    public static int DEFAULT_VISIBLE_LIMIT = 25;

    /**
     * The maximum size of an attachment we're willing to download (either View or Save)
     * Attachments that are base64 encoded (most) will be about 1.375x their actual size
     * so we should probably factor that in. A 5MB attachment will generally be around
     * 6.8MB downloaded but only 5MB saved.
     */
    public static final int MAX_ATTACHMENT_DOWNLOAD_SIZE = (128 * 1024 * 1024);


    /* How many times should K-9 try to deliver a message before giving up
     * until the app is killed and restarted
     */

    public static int MAX_SEND_ATTEMPTS = 5;

    /**
     * Max time (in millis) the wake lock will be held for when background sync is happening
     */
    public static final int WAKE_LOCK_TIMEOUT = 600000;

    public static final int MANUAL_WAKE_LOCK_TIMEOUT = 120000;

    public static final int PUSH_WAKE_LOCK_TIMEOUT = 60000;

    public static final int MAIL_SERVICE_WAKE_LOCK_TIMEOUT = 60000;

    public static final int BOOT_RECEIVER_WAKE_LOCK_TIMEOUT = 60000;

    /**
     * Time the LED is on/off when blinking on new email notification
     */
    public static final int NOTIFICATION_LED_ON_TIME = 500;
    public static final int NOTIFICATION_LED_OFF_TIME = 2000;

    public static final boolean NOTIFICATION_LED_WHILE_SYNCING = false;
    public static final int NOTIFICATION_LED_FAST_ON_TIME = 100;
    public static final int NOTIFICATION_LED_FAST_OFF_TIME = 100;


    public static final int NOTIFICATION_LED_BLINK_SLOW = 0;
    public static final int NOTIFICATION_LED_BLINK_FAST = 1;



    public static final int NOTIFICATION_LED_SENDING_FAILURE_COLOR = 0xffff0000;

    // Must not conflict with an account number
    public static final int FETCHING_EMAIL_NOTIFICATION      = -5000;
    public static final int SEND_FAILED_NOTIFICATION      = -1500;
    public static final int CONNECTIVITY_ID = -3;


    public static class Intents {

        public static class EmailReceived {
            public static final String ACTION_EMAIL_RECEIVED    = "com.fsck.k9.intent.action.EMAIL_RECEIVED";
            public static final String ACTION_EMAIL_DELETED     = "com.fsck.k9.intent.action.EMAIL_DELETED";
            public static final String ACTION_REFRESH_OBSERVER  = "com.fsck.k9.intent.action.REFRESH_OBSERVER";
            public static final String EXTRA_ACCOUNT            = "com.fsck.k9.intent.extra.ACCOUNT";
            public static final String EXTRA_FOLDER             = "com.fsck.k9.intent.extra.FOLDER";
            public static final String EXTRA_SENT_DATE          = "com.fsck.k9.intent.extra.SENT_DATE";
            public static final String EXTRA_FROM               = "com.fsck.k9.intent.extra.FROM";
            public static final String EXTRA_TO                 = "com.fsck.k9.intent.extra.TO";
            public static final String EXTRA_CC                 = "com.fsck.k9.intent.extra.CC";
            public static final String EXTRA_BCC                = "com.fsck.k9.intent.extra.BCC";
            public static final String EXTRA_SUBJECT            = "com.fsck.k9.intent.extra.SUBJECT";
            public static final String EXTRA_FROM_SELF          = "com.fsck.k9.intent.extra.FROM_SELF";
        }

        public static class Share {
            /*
             * We don't want to use EmailReceived.EXTRA_FROM ("com.fsck.k9.intent.extra.FROM")
             * because of different semantics (String array vs. string with comma separated
             * email addresses)
             */
            public static final String EXTRA_FROM               = "com.fsck.k9.intent.extra.SENDER";
        }
    }

    /**
     * Called throughout the application when the number of accounts has changed. This method
     * enables or disables the Compose activity, the boot receiver and the service based on
     * whether any accounts are configured.
     */
    public static void setServicesEnabled(Context context) {
        int acctLength = Preferences.getPreferences(context).getAvailableAccounts().size();

        setServicesEnabled(context, acctLength > 0, null);

    }

    private static void setServicesEnabled(Context context, boolean enabled, Integer wakeLockId) {

        PackageManager pm = context.getPackageManager();

        if (!enabled && pm.getComponentEnabledSetting(new ComponentName(context, MailService.class)) ==
                PackageManager.COMPONENT_ENABLED_STATE_ENABLED) {
            /*
             * If no accounts now exist but the service is still enabled we're about to disable it
             * so we'll reschedule to kill off any existing alarms.
             */
            MailService.actionReset(context, wakeLockId);
        }
        Class<?>[] classes = { MessageCompose.class, BootReceiver.class, MailService.class };

        for (Class<?> clazz : classes) {

            boolean alreadyEnabled = pm.getComponentEnabledSetting(new ComponentName(context, clazz)) ==
                                     PackageManager.COMPONENT_ENABLED_STATE_ENABLED;

            if (enabled != alreadyEnabled) {
                pm.setComponentEnabledSetting(
                    new ComponentName(context, clazz),
                    enabled ? PackageManager.COMPONENT_ENABLED_STATE_ENABLED :
                    PackageManager.COMPONENT_ENABLED_STATE_DISABLED,
                    PackageManager.DONT_KILL_APP);
            }
        }

        if (enabled && pm.getComponentEnabledSetting(new ComponentName(context, MailService.class)) ==
                PackageManager.COMPONENT_ENABLED_STATE_ENABLED) {
            /*
             * And now if accounts do exist then we've just enabled the service and we want to
             * schedule alarms for the new accounts.
             */
            MailService.actionReset(context, wakeLockId);
        }

    }

    /**
     * Register BroadcastReceivers programmaticaly because doing it from manifest
     * would make K-9 auto-start. We don't want auto-start because the initialization
     * sequence isn't safe while some events occur (SD card unmount).
     */
    protected void registerReceivers() {
        final StorageGoneReceiver receiver = new StorageGoneReceiver();
        final IntentFilter filter = new IntentFilter();
        filter.addAction(Intent.ACTION_MEDIA_EJECT);
        filter.addAction(Intent.ACTION_MEDIA_UNMOUNTED);
        filter.addDataScheme("file");

        final BlockingQueue<Handler> queue = new SynchronousQueue<Handler>();

        // starting a new thread to handle unmount events
        new Thread(new Runnable() {
            @Override
            public void run() {
                Looper.prepare();
                try {
                    queue.put(new Handler());
                } catch (InterruptedException e) {
                    Log.e(K9.LOG_TAG, "", e);
                }
                Looper.loop();
            }

        }, "Unmount-thread").start();

        try {
            final Handler storageGoneHandler = queue.take();
            registerReceiver(receiver, filter, null, storageGoneHandler);
            Log.i(K9.LOG_TAG, "Registered: unmount receiver");
        } catch (InterruptedException e) {
            Log.e(K9.LOG_TAG, "Unable to register unmount receiver", e);
        }

        registerReceiver(new ShutdownReceiver(), new IntentFilter(Intent.ACTION_SHUTDOWN));
        Log.i(K9.LOG_TAG, "Registered: shutdown receiver");
    }

    public static void save(SharedPreferences.Editor editor) {
        editor.putBoolean("enableDebugLogging", K9.DEBUG);
        editor.putBoolean("enableSensitiveLogging", K9.DEBUG_SENSITIVE);
        editor.putString("backgroundOperations", K9.backgroundOps.toString());
        editor.putBoolean("animations", mAnimations);
        editor.putBoolean("gesturesEnabled", mGesturesEnabled);
        editor.putBoolean("useVolumeKeysForNavigation", mUseVolumeKeysForNavigation);
        editor.putBoolean("useVolumeKeysForListNavigation", mUseVolumeKeysForListNavigation);
        editor.putBoolean("manageBack", mManageBack);
        editor.putBoolean("zoomControlsEnabled", mZoomControlsEnabled);
        editor.putBoolean("mobileOptimizedLayout", mMobileOptimizedLayout);
        editor.putBoolean("quietTimeEnabled", mQuietTimeEnabled);
        editor.putString("quietTimeStarts", mQuietTimeStarts);
        editor.putString("quietTimeEnds", mQuietTimeEnds);

        editor.putBoolean("startIntegratedInbox", mStartIntegratedInbox);
        editor.putBoolean("measureAccounts", mMeasureAccounts);
        editor.putBoolean("countSearchMessages", mCountSearchMessages);
        editor.putBoolean("hideSpecialAccounts", mHideSpecialAccounts);
        editor.putBoolean("messageListStars", mMessageListStars);
        editor.putBoolean("messageListCheckboxes", mMessageListCheckboxes);
        editor.putBoolean("messageListTouchable", mMessageListTouchable);
        editor.putInt("messageListPreviewLines", mMessageListPreviewLines);

        editor.putBoolean("showCorrespondentNames", mShowCorrespondentNames);
        editor.putBoolean("showContactName", mShowContactName);
        editor.putBoolean("changeRegisteredNameColor", mChangeContactNameColor);
        editor.putInt("registeredNameColor", mContactNameColor);
        editor.putBoolean("messageViewFixedWidthFont", mMessageViewFixedWidthFont);
        editor.putBoolean("messageViewReturnToList", mMessageViewReturnToList);
        editor.putBoolean("messageViewShowNext", mMessageViewShowNext);

        editor.putBoolean("batchButtonsMarkRead", mBatchButtonsMarkRead);
        editor.putBoolean("batchButtonsDelete", mBatchButtonsDelete);
        editor.putBoolean("batchButtonsArchive", mBatchButtonsArchive);
        editor.putBoolean("batchButtonsMove", mBatchButtonsMove);
        editor.putBoolean("batchButtonsFlag", mBatchButtonsFlag);
        editor.putBoolean("batchButtonsUnselect", mBatchButtonsUnselect);
        
        editor.putString("language", language);
        editor.putInt("theme", theme);
        editor.putBoolean("useGalleryBugWorkaround", useGalleryBugWorkaround);

        editor.putBoolean("confirmDelete", mConfirmDelete);
        editor.putBoolean("confirmDeleteStarred", mConfirmDeleteStarred);
        editor.putBoolean("confirmSpam", mConfirmSpam);
        editor.putBoolean("confirmMarkAllAsRead", mConfirmMarkAllAsRead);

        editor.putBoolean("keyguardPrivacy", mKeyguardPrivacy);

        editor.putBoolean("compactLayouts", compactLayouts);
        editor.putString("attachmentdefaultpath", mAttachmentDefaultPath);
        editor.putBoolean("showAdvancedOptions", mShowAdvancedOptions);
        fontSizes.save(editor);
    }

    @Override
    public void onCreate() {
        maybeSetupStrictMode();
        super.onCreate();
        app = this;

        mSortType = Account.DEFAULT_SORT_TYPE;
        mSortAscending.put(Account.DEFAULT_SORT_TYPE, Account.DEFAULT_SORT_ASCENDING);

        galleryBuggy = checkForBuggyGallery();

        Preferences prefs = Preferences.getPreferences(this);
        loadPrefs(prefs);

        /*
         * We have to give MimeMessage a temp directory because File.createTempFile(String, String)
         * doesn't work in Android and MimeMessage does not have access to a Context.
         */
        BinaryTempFileBody.setTempDirectory(getCacheDir());

        /*
         * Enable background sync of messages
         */

        setServicesEnabled(this);
        registerReceivers();

        MessagingController.getInstance(this).addListener(new MessagingListener() {
            private void broadcastIntent(String action, Account account, String folder, Message message) {
                try {
                    Uri uri = Uri.parse("email://messages/" + account.getAccountNumber() + "/" + Uri.encode(folder) + "/" + Uri.encode(message.getUid()));
                    Intent intent = new Intent(action, uri);
                    intent.putExtra(K9.Intents.EmailReceived.EXTRA_ACCOUNT, account.getDescription());
                    intent.putExtra(K9.Intents.EmailReceived.EXTRA_FOLDER, folder);
                    intent.putExtra(K9.Intents.EmailReceived.EXTRA_SENT_DATE, message.getSentDate());
                    intent.putExtra(K9.Intents.EmailReceived.EXTRA_FROM, Address.toString(message.getFrom()));
                    intent.putExtra(K9.Intents.EmailReceived.EXTRA_TO, Address.toString(message.getRecipients(Message.RecipientType.TO)));
                    intent.putExtra(K9.Intents.EmailReceived.EXTRA_CC, Address.toString(message.getRecipients(Message.RecipientType.CC)));
                    intent.putExtra(K9.Intents.EmailReceived.EXTRA_BCC, Address.toString(message.getRecipients(Message.RecipientType.BCC)));
                    intent.putExtra(K9.Intents.EmailReceived.EXTRA_SUBJECT, message.getSubject());
                    intent.putExtra(K9.Intents.EmailReceived.EXTRA_FROM_SELF, account.isAnIdentity(message.getFrom()));
                    K9.this.sendBroadcast(intent);
                    if (K9.DEBUG)
                        Log.d(K9.LOG_TAG, "Broadcasted: action=" + action
                              + " account=" + account.getDescription()
                              + " folder=" + folder
                              + " message uid=" + message.getUid()
                             );

                } catch (MessagingException e) {
                    Log.w(K9.LOG_TAG, "Error: action=" + action
                          + " account=" + account.getDescription()
                          + " folder=" + folder
                          + " message uid=" + message.getUid()
                         );
                }
            }

            private void updateUnreadWidget() {
                try {
                    UnreadWidgetProvider.updateUnreadCount(K9.this);
                } catch (Exception e) {
                    if (K9.DEBUG) {
                        Log.e(LOG_TAG, "Error while updating unread widget(s)", e);
                    }
                }
            }

            @Override
            public void synchronizeMailboxRemovedMessage(Account account, String folder, Message message) {
                broadcastIntent(K9.Intents.EmailReceived.ACTION_EMAIL_DELETED, account, folder, message);
                updateUnreadWidget();
            }

            @Override
            public void messageDeleted(Account account, String folder, Message message) {
                broadcastIntent(K9.Intents.EmailReceived.ACTION_EMAIL_DELETED, account, folder, message);
                updateUnreadWidget();
            }

            @Override
            public void synchronizeMailboxNewMessage(Account account, String folder, Message message) {
                broadcastIntent(K9.Intents.EmailReceived.ACTION_EMAIL_RECEIVED, account, folder, message);
                updateUnreadWidget();
            }

            @Override
            public void folderStatusChanged(Account account, String folderName,
                    int unreadMessageCount) {
                updateUnreadWidget();
            }

            @Override
            public void searchStats(final AccountStats stats) {
                // let observers know a fetch occurred
                K9.this.sendBroadcast(new Intent(K9.Intents.EmailReceived.ACTION_REFRESH_OBSERVER, null));
            }

        });

        notifyObservers();
    }

    public static void loadPrefs(Preferences prefs) {
        SharedPreferences sprefs = prefs.getPreferences();
        DEBUG = sprefs.getBoolean("enableDebugLogging", false);
        DEBUG_SENSITIVE = sprefs.getBoolean("enableSensitiveLogging", false);
        mAnimations = sprefs.getBoolean("animations", true);
        mGesturesEnabled = sprefs.getBoolean("gesturesEnabled", false);
        mUseVolumeKeysForNavigation = sprefs.getBoolean("useVolumeKeysForNavigation", false);
        mUseVolumeKeysForListNavigation = sprefs.getBoolean("useVolumeKeysForListNavigation", false);
        mManageBack = sprefs.getBoolean("manageBack", false);
        mStartIntegratedInbox = sprefs.getBoolean("startIntegratedInbox", false);
        mMeasureAccounts = sprefs.getBoolean("measureAccounts", true);
        mCountSearchMessages = sprefs.getBoolean("countSearchMessages", true);
        mHideSpecialAccounts = sprefs.getBoolean("hideSpecialAccounts", false);
        mMessageListStars = sprefs.getBoolean("messageListStars", true);
        mMessageListCheckboxes = sprefs.getBoolean("messageListCheckboxes", false);
        mMessageListTouchable = sprefs.getBoolean("messageListTouchable", false);
        mMessageListPreviewLines = sprefs.getInt("messageListPreviewLines", 2);

        mMobileOptimizedLayout = sprefs.getBoolean("mobileOptimizedLayout", false);
        mZoomControlsEnabled = sprefs.getBoolean("zoomControlsEnabled", true);

        mQuietTimeEnabled = sprefs.getBoolean("quietTimeEnabled", false);
        mQuietTimeStarts = sprefs.getString("quietTimeStarts", "21:00");
        mQuietTimeEnds = sprefs.getString("quietTimeEnds", "7:00");

        mShowCorrespondentNames = sprefs.getBoolean("showCorrespondentNames", true);
        mShowContactName = sprefs.getBoolean("showContactName", false);
        mChangeContactNameColor = sprefs.getBoolean("changeRegisteredNameColor", false);
        mContactNameColor = sprefs.getInt("registeredNameColor", 0xff00008f);
        mMessageViewFixedWidthFont = sprefs.getBoolean("messageViewFixedWidthFont", false);
        mMessageViewReturnToList = sprefs.getBoolean("messageViewReturnToList", false);
        mMessageViewShowNext = sprefs.getBoolean("messageViewShowNext", false);

        mBatchButtonsMarkRead = sprefs.getBoolean("batchButtonsMarkRead", true);
        mBatchButtonsDelete = sprefs.getBoolean("batchButtonsDelete", true);
        mBatchButtonsArchive = sprefs.getBoolean("batchButtonsArchive", true);
        mBatchButtonsMove = sprefs.getBoolean("batchButtonsMove", true);
        mBatchButtonsFlag = sprefs.getBoolean("batchButtonsFlag", true);
        mBatchButtonsUnselect = sprefs.getBoolean("batchButtonsUnselect", true);
        
        useGalleryBugWorkaround = sprefs.getBoolean("useGalleryBugWorkaround", K9.isGalleryBuggy());

        mConfirmDelete = sprefs.getBoolean("confirmDelete", false);
        mConfirmDeleteStarred = sprefs.getBoolean("confirmDeleteStarred", false);
        mConfirmSpam = sprefs.getBoolean("confirmSpam", false);
        mConfirmMarkAllAsRead = sprefs.getBoolean("confirmMarkAllAsRead", true);


        mKeyguardPrivacy = sprefs.getBoolean("keyguardPrivacy", false);

        compactLayouts = sprefs.getBoolean("compactLayouts", false);
        mAttachmentDefaultPath = sprefs.getString("attachmentdefaultpath",  Environment.getExternalStorageDirectory().toString());
        mShowAdvancedOptions = sprefs.getBoolean("showAdvancedOptions", false);
        fontSizes.load(sprefs);

        try {
            setBackgroundOps(BACKGROUND_OPS.valueOf(sprefs.getString("backgroundOperations", "WHEN_CHECKED")));
        } catch (Exception e) {
            setBackgroundOps(BACKGROUND_OPS.WHEN_CHECKED);
        }

        K9.setK9Language(sprefs.getString("language", ""));

        int theme = sprefs.getInt("theme", THEME_LIGHT);

        // We used to save the resource ID of the theme. So convert that to the new format if
        // necessary.
        if (theme == THEME_DARK || theme == android.R.style.Theme) {
            theme = THEME_DARK;
        } else {
            theme = THEME_LIGHT;
        }
        K9.setK9Theme(theme);
    }

    private void maybeSetupStrictMode() {
        if (!K9.DEVELOPER_MODE)
            return;

        try {
            Class<?> strictMode = Class.forName("android.os.StrictMode");
            Method enableDefaults = strictMode.getMethod("enableDefaults");
            enableDefaults.invoke(strictMode);
        }

        catch (Exception e) {
            // Discard , as it means we're not running on a device with strict mode
            Log.v(K9.LOG_TAG, "Failed to turn on strict mode", e);
        }

    }


    /**
     * since Android invokes Application.onCreate() only after invoking all
     * other components' onCreate(), here is a way to notify interested
     * component that the application is available and ready
     */
    protected void notifyObservers() {
        for (final ApplicationAware aware : observers) {
            if (K9.DEBUG) {
                Log.v(K9.LOG_TAG, "Initializing observer: " + aware);
            }
            try {
                aware.initializeComponent(this);
            } catch (Exception e) {
                Log.w(K9.LOG_TAG, "Failure when notifying " + aware, e);
            }
        }
    }

    /**
     * Register a component to be notified when the {@link K9} instance is ready.
     *
     * @param component
     *            Never <code>null</code>.
     */
    public static void registerApplicationAware(final ApplicationAware component) {
        if (!observers.contains(component)) {
            observers.add(component);
        }
    }

    public static String getK9Language() {
        return language;
    }

    public static void setK9Language(String nlanguage) {
        language = nlanguage;
    }

    public static int getK9ThemeResourceId(int theme) {
        return (theme == THEME_LIGHT) ? R.style.Theme_K9_Light : R.style.Theme_K9_Dark;
    }

    public static int getK9ThemeResourceId() {
        return getK9ThemeResourceId(theme);
    }

    public static int getK9Theme() {
        return theme;
    }

    public static void setK9Theme(int ntheme) {
        theme = ntheme;
    }

    public static BACKGROUND_OPS getBackgroundOps() {
        return backgroundOps;
    }

    public static boolean setBackgroundOps(BACKGROUND_OPS backgroundOps) {
        BACKGROUND_OPS oldBackgroundOps = K9.backgroundOps;
        K9.backgroundOps = backgroundOps;
        return backgroundOps != oldBackgroundOps;
    }

    public static boolean setBackgroundOps(String nbackgroundOps) {
        return setBackgroundOps(BACKGROUND_OPS.valueOf(nbackgroundOps));
    }

    public static boolean gesturesEnabled() {
        return mGesturesEnabled;
    }

    public static void setGesturesEnabled(boolean gestures) {
        mGesturesEnabled = gestures;
    }

    public static boolean useVolumeKeysForNavigationEnabled() {
        return mUseVolumeKeysForNavigation;
    }

    public static void setUseVolumeKeysForNavigation(boolean volume) {
        mUseVolumeKeysForNavigation = volume;
    }

    public static boolean useVolumeKeysForListNavigationEnabled() {
        return mUseVolumeKeysForListNavigation;
    }

    public static void setUseVolumeKeysForListNavigation(boolean enabled) {
        mUseVolumeKeysForListNavigation = enabled;
    }

    public static boolean manageBack() {
        return mManageBack;
    }

    public static void setManageBack(boolean manageBack) {
        mManageBack = manageBack;
    }

    public static boolean zoomControlsEnabled() {
        return mZoomControlsEnabled;
    }

    public static void setZoomControlsEnabled(boolean zoomControlsEnabled) {
        mZoomControlsEnabled = zoomControlsEnabled;
    }


    public static boolean mobileOptimizedLayout() {
        return mMobileOptimizedLayout;
    }

    public static void setMobileOptimizedLayout(boolean mobileOptimizedLayout) {
        mMobileOptimizedLayout = mobileOptimizedLayout;
    }

    public static boolean getQuietTimeEnabled() {
        return mQuietTimeEnabled;
    }

    public static void setQuietTimeEnabled(boolean quietTimeEnabled) {
        mQuietTimeEnabled = quietTimeEnabled;
    }

    public static String getQuietTimeStarts() {
        return mQuietTimeStarts;
    }

    public static void setQuietTimeStarts(String quietTimeStarts) {
        mQuietTimeStarts = quietTimeStarts;
    }

    public static String getQuietTimeEnds() {
        return mQuietTimeEnds;
    }

    public static void setQuietTimeEnds(String quietTimeEnds) {
        mQuietTimeEnds = quietTimeEnds;
    }


    public static boolean isQuietTime() {
        if (!mQuietTimeEnabled) {
            return false;
        }

        Time time = new Time();
        time.setToNow();
        Integer startHour = Integer.parseInt(mQuietTimeStarts.split(":")[0]);
        Integer startMinute = Integer.parseInt(mQuietTimeStarts.split(":")[1]);
        Integer endHour = Integer.parseInt(mQuietTimeEnds.split(":")[0]);
        Integer endMinute = Integer.parseInt(mQuietTimeEnds.split(":")[1]);

        Integer now = (time.hour * 60) + time.minute;
        Integer quietStarts = startHour * 60 + startMinute;
        Integer quietEnds =  endHour * 60 + endMinute;

        // If start and end times are the same, we're never quiet
        if (quietStarts.equals(quietEnds)) {
            return false;
        }


        // 21:00 - 05:00 means we want to be quiet if it's after 9 or before 5
        if (quietStarts > quietEnds) {
            // if it's 22:00 or 03:00 but not 8:00
            if (now >= quietStarts || now <= quietEnds) {
                return true;
            }
        }

        // 01:00 - 05:00
        else {

            // if it' 2:00 or 4:00 but not 8:00 or 0:00
            if (now >= quietStarts && now <= quietEnds) {
                return true;
            }
        }

        return false;
    }



    public static boolean startIntegratedInbox() {
        return mStartIntegratedInbox;
    }

    public static void setStartIntegratedInbox(boolean startIntegratedInbox) {
        mStartIntegratedInbox = startIntegratedInbox;
    }

    public static boolean showAnimations() {
        return mAnimations;
    }

    public static void setAnimations(boolean animations) {
        mAnimations = animations;
    }

    public static boolean messageListTouchable() {
        return mMessageListTouchable;
    }

    public static void setMessageListTouchable(boolean touchy) {
        mMessageListTouchable = touchy;
    }

    public static int messageListPreviewLines() {
        return mMessageListPreviewLines;
    }

    public static void setMessageListPreviewLines(int lines) {
        mMessageListPreviewLines = lines;
    }

    public static boolean messageListStars() {
        return mMessageListStars;
    }

    public static void setMessageListStars(boolean stars) {
        mMessageListStars = stars;
    }
    public static boolean messageListCheckboxes() {
        return mMessageListCheckboxes;
    }

    public static void setMessageListCheckboxes(boolean checkboxes) {
        mMessageListCheckboxes = checkboxes;
    }

    public static boolean showCorrespondentNames() {
        return mShowCorrespondentNames;
    }

    public static void setShowCorrespondentNames(boolean showCorrespondentNames) {
        mShowCorrespondentNames = showCorrespondentNames;
    }

    public static boolean showContactName() {
        return mShowContactName;
    }

    public static void setShowContactName(boolean showContactName) {
        mShowContactName = showContactName;
    }

    public static boolean changeContactNameColor() {
        return mChangeContactNameColor;
    }

    public static void setChangeContactNameColor(boolean changeContactNameColor) {
        mChangeContactNameColor = changeContactNameColor;
    }

    public static int getContactNameColor() {
        return mContactNameColor;
    }

    public static void setContactNameColor(int contactNameColor) {
        mContactNameColor = contactNameColor;
    }

    public static boolean messageViewFixedWidthFont() {
        return mMessageViewFixedWidthFont;
    }

    public static void setMessageViewFixedWidthFont(boolean fixed) {
        mMessageViewFixedWidthFont = fixed;
    }

    public static boolean messageViewReturnToList() {
        return mMessageViewReturnToList;
    }

    public static void setMessageViewReturnToList(boolean messageViewReturnToList) {
        mMessageViewReturnToList = messageViewReturnToList;
    }

    public static boolean messageViewShowNext() {
        return mMessageViewShowNext;
    }

    public static void setMessageViewShowNext(boolean messageViewShowNext) {
        mMessageViewShowNext = messageViewShowNext;
    }

    public static Method getMethod(Class<?> classObject, String methodName) {
        try {
            return classObject.getMethod(methodName, boolean.class);
        } catch (NoSuchMethodException e) {
            Log.i(K9.LOG_TAG, "Can't get method " +
                  classObject.toString() + "." + methodName);
        } catch (Exception e) {
            Log.e(K9.LOG_TAG, "Error while using reflection to get method " +
                  classObject.toString() + "." + methodName, e);
        }
        return null;
    }

    public static FontSizes getFontSizes() {
        return fontSizes;
    }

    public static boolean measureAccounts() {
        return mMeasureAccounts;
    }

    public static void setMeasureAccounts(boolean measureAccounts) {
        mMeasureAccounts = measureAccounts;
    }

    public static boolean countSearchMessages() {
        return mCountSearchMessages;
    }

    public static void setCountSearchMessages(boolean countSearchMessages) {
        mCountSearchMessages = countSearchMessages;
    }

    public static boolean isHideSpecialAccounts() {
        return mHideSpecialAccounts;
    }

    public static void setHideSpecialAccounts(boolean hideSpecialAccounts) {
        mHideSpecialAccounts = hideSpecialAccounts;
    }

    public static boolean useGalleryBugWorkaround() {
        return useGalleryBugWorkaround;
    }

    public static void setUseGalleryBugWorkaround(boolean useGalleryBugWorkaround) {
        K9.useGalleryBugWorkaround = useGalleryBugWorkaround;
    }

    public static boolean isGalleryBuggy() {
        return galleryBuggy;
    }

    public static boolean confirmDelete() {
        return mConfirmDelete;
    }

    public static void setConfirmDelete(final boolean confirm) {
        mConfirmDelete = confirm;
    }

    public static boolean confirmDeleteStarred() {
        return mConfirmDeleteStarred;
    }

    public static void setConfirmDeleteStarred(final boolean confirm) {
        mConfirmDeleteStarred = confirm;
    }

    public static boolean confirmSpam() {
        return mConfirmSpam;
    }

    public static void setConfirmSpam(final boolean confirm) {
        mConfirmSpam = confirm;
    }

    public static boolean confirmMarkAllAsRead() {
        return mConfirmMarkAllAsRead;
    }

    public static void setConfirmMarkAllAsRead(final boolean confirm) {
        mConfirmMarkAllAsRead = confirm;
    }

    /**
     * @return Whether privacy rules should be applied when system is locked
     */
    public static boolean keyguardPrivacy() {
        return mKeyguardPrivacy;
    }

    public static void setKeyguardPrivacy(final boolean state) {
        mKeyguardPrivacy = state;
    }

    public static boolean useCompactLayouts() {
        return compactLayouts;
    }

    public static void setCompactLayouts(boolean compactLayouts) {
        K9.compactLayouts = compactLayouts;
    }

    public static boolean batchButtonsMarkRead() {
    	return mBatchButtonsMarkRead;
    }
    public static void setBatchButtonsMarkRead(final boolean state) {
    	mBatchButtonsMarkRead = state;
    }
    
    public static boolean batchButtonsDelete() {
    	return mBatchButtonsDelete;
    }
    public static void setBatchButtonsDelete(final boolean state) {
    	mBatchButtonsDelete = state;
    }
    
    public static boolean batchButtonsArchive() {
    	return mBatchButtonsArchive;
    }
    public static void setBatchButtonsArchive(final boolean state) {
    	mBatchButtonsArchive = state;
    }
    
    public static boolean batchButtonsMove() {
    	return mBatchButtonsMove;
    }
    public static void setBatchButtonsMove(final boolean state) {
    	mBatchButtonsMove = state;
    }
    
    public static boolean batchButtonsFlag() {
    	return mBatchButtonsFlag;
    }
    public static void setBatchButtonsFlag(final boolean state) {
    	mBatchButtonsFlag = state;
    }
    
    public static boolean batchButtonsUnselect() {
    	return mBatchButtonsUnselect;
    }
    public static void setBatchButtonsUnselect(final boolean state) {
    	mBatchButtonsUnselect = state;
    }
    
    /**
     * Check if this system contains a buggy Gallery 3D package.
     *
     * We have to work around the fact that those Gallery versions won't show
     * any images or videos when the pick intent is used with a MIME type other
     * than image/* or video/*. See issue 1186.
     *
     * @return true, if a buggy Gallery 3D package was found. False, otherwise.
     */
    private boolean checkForBuggyGallery() {
        try {
            PackageInfo pi = getPackageManager().getPackageInfo("com.cooliris.media", 0);

            return (pi.versionCode == 30682);
        } catch (NameNotFoundException e) {
            return false;
        }
    }

    public static String getAttachmentDefaultPath() {
        return mAttachmentDefaultPath;
    }

    public static void setAttachmentDefaultPath(String attachmentDefaultPath) {
        K9.mAttachmentDefaultPath = attachmentDefaultPath;
    }

<<<<<<< HEAD
    public static boolean isShowAdvancedOptions() {
        return mShowAdvancedOptions;
    }

    public static void setShowAdvancedOptions(boolean showAdvancedOptions) {
        mShowAdvancedOptions = showAdvancedOptions;
    }

=======
    public static synchronized SortType getSortType() {
        return mSortType;
    }

    public static synchronized void setSortType(SortType sortType) {
        mSortType = sortType;
    }

    public static synchronized boolean isSortAscending(SortType sortType) {
        if (mSortAscending.get(sortType) == null) {
            mSortAscending.put(sortType, sortType.isDefaultAscending());
        }
        return mSortAscending.get(sortType);
    }

    public static synchronized void setSortAscending(SortType sortType, boolean sortAscending) {
        mSortAscending.put(sortType, sortAscending);
    }
>>>>>>> 5b7dec3d

}<|MERGE_RESOLUTION|>--- conflicted
+++ resolved
@@ -1129,16 +1129,6 @@
         K9.mAttachmentDefaultPath = attachmentDefaultPath;
     }
 
-<<<<<<< HEAD
-    public static boolean isShowAdvancedOptions() {
-        return mShowAdvancedOptions;
-    }
-
-    public static void setShowAdvancedOptions(boolean showAdvancedOptions) {
-        mShowAdvancedOptions = showAdvancedOptions;
-    }
-
-=======
     public static synchronized SortType getSortType() {
         return mSortType;
     }
@@ -1157,6 +1147,13 @@
     public static synchronized void setSortAscending(SortType sortType, boolean sortAscending) {
         mSortAscending.put(sortType, sortAscending);
     }
->>>>>>> 5b7dec3d
+
+    public static boolean isShowAdvancedOptions() {
+        return mShowAdvancedOptions;
+    }
+
+    public static void setShowAdvancedOptions(boolean showAdvancedOptions) {
+        mShowAdvancedOptions = showAdvancedOptions;
+    }
 
 }