package com.fsck.k9.activity.compose;


import java.util.ArrayList;
import java.util.List;

import android.app.PendingIntent;

import com.fsck.k9.activity.compose.RecipientMvpView.CryptoSpecialModeDisplayType;
import com.fsck.k9.activity.compose.RecipientMvpView.CryptoStatusDisplayType;
import com.fsck.k9.activity.compose.RecipientPresenter.CryptoMode;
import com.fsck.k9.activity.compose.RecipientPresenter.CryptoProviderState;
import com.fsck.k9.message.AutocryptStatusInteractor.RecipientAutocryptStatus;
import com.fsck.k9.message.AutocryptStatusInteractor.RecipientAutocryptStatusType;
import com.fsck.k9.view.RecipientSelectView.Recipient;

/** This is an immutable object which contains all relevant metadata entered
 * during e-mail composition to apply cryptographic operations before sending
 * or saving as draft.
 */
public class ComposeCryptoStatus {


    private CryptoProviderState cryptoProviderState;
<<<<<<< HEAD
    private CryptoMode cryptoMode;
    private boolean allKeysAvailable;
    private boolean allKeysVerified;
    private boolean hasRecipients;
    private Long openPgpKeyId;
=======
    private Long signingKeyId;
    private Long selfEncryptKeyId;
>>>>>>> 3bbbf096
    private String[] recipientAddresses;
    private boolean enablePgpInline;
    private CryptoMode cryptoMode;
    private RecipientAutocryptStatus recipientAutocryptStatus;


<<<<<<< HEAD
    public String[] getRecipientAddresses() {
        return recipientAddresses;
    }

    public Long getOpenPgpKeyId() {
        return openPgpKeyId;
=======
    public Long getSigningKeyId() {
        return signingKeyId;
>>>>>>> 3bbbf096
    }

    CryptoStatusDisplayType getCryptoStatusDisplayType() {
        switch (cryptoProviderState) {
            case UNCONFIGURED:
                return CryptoStatusDisplayType.UNCONFIGURED;
            case UNINITIALIZED:
                return CryptoStatusDisplayType.UNINITIALIZED;
            case LOST_CONNECTION:
            case ERROR:
                return CryptoStatusDisplayType.ERROR;
            case OK:
                // provider status is ok -> return value is based on cryptoMode
                break;
            default:
                throw new AssertionError("all CryptoProviderStates must be handled!");
        }

        if (recipientAutocryptStatus == null) {
            throw new IllegalStateException("Display type must be obtained from provider!");
        }

        RecipientAutocryptStatusType recipientAutocryptStatusType = recipientAutocryptStatus.type;

        if (recipientAutocryptStatusType == RecipientAutocryptStatusType.ERROR) {
            return CryptoStatusDisplayType.ERROR;
        }

        switch (cryptoMode) {
            case CHOICE_ENABLED:
                if (recipientAutocryptStatusType.canEncrypt()) {
                    if (recipientAutocryptStatusType.isConfirmed()) {
                        return CryptoStatusDisplayType.CHOICE_ENABLED_TRUSTED;
                    } else {
                        return CryptoStatusDisplayType.CHOICE_ENABLED_UNTRUSTED;
                    }
                } else {
                    return CryptoStatusDisplayType.CHOICE_ENABLED_ERROR;
                }
            case CHOICE_DISABLED:
                if (recipientAutocryptStatusType.canEncrypt()) {
                    if (recipientAutocryptStatusType.isConfirmed()) {
                        return CryptoStatusDisplayType.CHOICE_DISABLED_TRUSTED;
                    } else {
                        return CryptoStatusDisplayType.CHOICE_DISABLED_UNTRUSTED;
                    }
                } else {
                    return CryptoStatusDisplayType.CHOICE_DISABLED_UNAVAILABLE;
                }
            case NO_CHOICE:
                if (recipientAutocryptStatusType == RecipientAutocryptStatusType.NO_RECIPIENTS) {
                    return CryptoStatusDisplayType.NO_CHOICE_EMPTY;
                } else if (recipientAutocryptStatusType.canEncrypt() && recipientAutocryptStatusType.isMutual()) { // TODO check own "mutual" status
                    if (recipientAutocryptStatusType.isConfirmed()) {
                        return CryptoStatusDisplayType.NO_CHOICE_MUTUAL_TRUSTED;
                    } else {
                        return CryptoStatusDisplayType.NO_CHOICE_MUTUAL;
                    }
                } else if (recipientAutocryptStatusType.canEncrypt()) {
                    if (recipientAutocryptStatusType.isConfirmed()) {
                        return CryptoStatusDisplayType.NO_CHOICE_AVAILABLE_TRUSTED;
                    } else {
                        return CryptoStatusDisplayType.NO_CHOICE_AVAILABLE;
                    }
                }
                return CryptoStatusDisplayType.NO_CHOICE_UNAVAILABLE;
            case SIGN_ONLY:
                return CryptoStatusDisplayType.SIGN_ONLY;
            default:
                throw new AssertionError("all CryptoModes must be handled!");
        }
    }

    CryptoSpecialModeDisplayType getCryptoSpecialModeDisplayType() {
        if (cryptoProviderState != CryptoProviderState.OK) {
            return CryptoSpecialModeDisplayType.NONE;
        }

        if (isSignOnly() && isPgpInlineModeEnabled()) {
            return CryptoSpecialModeDisplayType.SIGN_ONLY_PGP_INLINE;
        }

        if (isSignOnly()) {
            return CryptoSpecialModeDisplayType.SIGN_ONLY;
        }

        if (canEncrypt() && isPgpInlineModeEnabled()) {
            return CryptoSpecialModeDisplayType.PGP_INLINE;
        }

        return CryptoSpecialModeDisplayType.NONE;
    }

    public boolean shouldUsePgpMessageBuilder() {
<<<<<<< HEAD
        return cryptoProviderState != CryptoProviderState.UNCONFIGURED &&
                cryptoProviderState != CryptoProviderState.ERROR;
=======
        return cryptoProviderState != CryptoProviderState.UNCONFIGURED && (isEncryptionEnabled() || isSignOnly());
>>>>>>> 3bbbf096
    }

    public boolean isEncryptionEnabled() {
        if (cryptoProviderState == CryptoProviderState.UNCONFIGURED) {
            return false;
        }

        boolean isExplicitlyEnabled = (cryptoMode == CryptoMode.CHOICE_ENABLED);
        boolean isMutualAndNotDisabled = (cryptoMode != CryptoMode.CHOICE_DISABLED && canEncryptAndIsMutual());
        return isExplicitlyEnabled || isMutualAndNotDisabled;
    }

    boolean isSignOnly() {
        return cryptoMode == CryptoMode.SIGN_ONLY;
    }

    public boolean isSigningEnabled() {
<<<<<<< HEAD
        return cryptoMode != CryptoMode.DISABLE && openPgpKeyId != null;
=======
        return cryptoMode == CryptoMode.SIGN_ONLY || isEncryptionEnabled();
>>>>>>> 3bbbf096
    }

    public boolean isPgpInlineModeEnabled() {
        return enablePgpInline;
    }

    public boolean isProviderStateOk() {
        return cryptoProviderState == CryptoProviderState.OK;
    }

    boolean canEncrypt() {
        return recipientAutocryptStatus != null && recipientAutocryptStatus.type.canEncrypt();
    }

    public String[] getRecipientAddresses() {
        return recipientAddresses;
    }

    public boolean hasRecipients() {
        return recipientAddresses.length > 0;
    }

    boolean canEncryptAndIsMutual() {
        return canEncrypt() && recipientAutocryptStatus.type.isMutual();
    }

    boolean isEncryptionEnabledError() {
        return isEncryptionEnabled() && !canEncrypt();
    }

    boolean hasAutocryptPendingIntent() {
        return recipientAutocryptStatus.hasPendingIntent();
    }

    PendingIntent getAutocryptPendingIntent() {
        return recipientAutocryptStatus.intent;
    }

    public static class ComposeCryptoStatusBuilder {

        private CryptoProviderState cryptoProviderState;
        private CryptoMode cryptoMode;
        private Long openPgpKeyId;
        private List<Recipient> recipients;
        private Boolean enablePgpInline;

        public ComposeCryptoStatusBuilder setCryptoProviderState(CryptoProviderState cryptoProviderState) {
            this.cryptoProviderState = cryptoProviderState;
            return this;
        }

        public ComposeCryptoStatusBuilder setCryptoMode(CryptoMode cryptoMode) {
            this.cryptoMode = cryptoMode;
            return this;
        }

<<<<<<< HEAD
        public ComposeCryptoStatusBuilder setOpenPgpKeyId(Long openPgpKeyId) {
            this.openPgpKeyId = openPgpKeyId;
=======
        public ComposeCryptoStatusBuilder setSigningKeyId(Long signingKeyId) {
            this.signingKeyId = signingKeyId;
            return this;
        }

        public ComposeCryptoStatusBuilder setSelfEncryptId(Long selfEncryptKeyId) {
            this.selfEncryptKeyId = selfEncryptKeyId;
>>>>>>> 3bbbf096
            return this;
        }

        public ComposeCryptoStatusBuilder setRecipients(List<Recipient> recipients) {
            this.recipients = recipients;
            return this;
        }

        public ComposeCryptoStatusBuilder setEnablePgpInline(boolean cryptoEnableCompat) {
            this.enablePgpInline = cryptoEnableCompat;
            return this;
        }

        public ComposeCryptoStatus build() {
            if (cryptoProviderState == null) {
                throw new AssertionError("cryptoProviderState must be set!");
            }
            if (cryptoMode == null) {
                throw new AssertionError("crypto mode must be set!");
            }
            if (recipients == null) {
                throw new AssertionError("recipients must be set!");
            }
            if (enablePgpInline == null) {
                throw new AssertionError("enablePgpInline must be set!");
            }

            ArrayList<String> recipientAddresses = new ArrayList<>();
            for (Recipient recipient : recipients) {
                recipientAddresses.add(recipient.address.getAddress());
            }

            ComposeCryptoStatus result = new ComposeCryptoStatus();
            result.cryptoProviderState = cryptoProviderState;
            result.cryptoMode = cryptoMode;
            result.recipientAddresses = recipientAddresses.toArray(new String[0]);
<<<<<<< HEAD
            result.allKeysAvailable = allKeysAvailable;
            result.allKeysVerified = allKeysVerified;
            result.hasRecipients = hasRecipients;
            result.openPgpKeyId = openPgpKeyId;
=======
            result.signingKeyId = signingKeyId;
            result.selfEncryptKeyId = selfEncryptKeyId;
>>>>>>> 3bbbf096
            result.enablePgpInline = enablePgpInline;
            return result;
        }
    }

    ComposeCryptoStatus withRecipientAutocryptStatus(RecipientAutocryptStatus recipientAutocryptStatusType) {
        ComposeCryptoStatus result = new ComposeCryptoStatus();
        result.cryptoProviderState = cryptoProviderState;
        result.cryptoMode = cryptoMode;
        result.recipientAddresses = recipientAddresses;
        result.signingKeyId = signingKeyId;
        result.selfEncryptKeyId = selfEncryptKeyId;
        result.enablePgpInline = enablePgpInline;
        result.recipientAutocryptStatus = recipientAutocryptStatusType;
        return result;
    }

    public enum SendErrorState {
        PROVIDER_ERROR,
        ENABLED_ERROR
    }

    public SendErrorState getSendErrorStateOrNull() {
        if (cryptoProviderState != CryptoProviderState.OK) {
            // TODO: be more specific about this error
            return SendErrorState.PROVIDER_ERROR;
        }
<<<<<<< HEAD
        boolean isSignKeyMissing = openPgpKeyId == null;
        if (isSignKeyMissing) {
            return SendErrorState.SIGN_KEY_NOT_CONFIGURED;
        }
        boolean isPrivateModeAndNotAllKeysAvailable = cryptoMode == CryptoMode.PRIVATE && !allKeysAvailable;
        if (isPrivateModeAndNotAllKeysAvailable) {
            return SendErrorState.PRIVATE_BUT_MISSING_KEYS;
=======

        if (isEncryptionEnabledError()) {
            return SendErrorState.ENABLED_ERROR;
>>>>>>> 3bbbf096
        }

        return null;
    }

    enum AttachErrorState {
        IS_INLINE
    }

    AttachErrorState getAttachErrorStateOrNull() {
        if (cryptoProviderState == CryptoProviderState.UNCONFIGURED) {
            return null;
        }

        if (enablePgpInline) {
            return AttachErrorState.IS_INLINE;
        }

        return null;
    }

}<|MERGE_RESOLUTION|>--- conflicted
+++ resolved
@@ -22,33 +22,15 @@
 
 
     private CryptoProviderState cryptoProviderState;
-<<<<<<< HEAD
-    private CryptoMode cryptoMode;
-    private boolean allKeysAvailable;
-    private boolean allKeysVerified;
-    private boolean hasRecipients;
     private Long openPgpKeyId;
-=======
-    private Long signingKeyId;
-    private Long selfEncryptKeyId;
->>>>>>> 3bbbf096
     private String[] recipientAddresses;
     private boolean enablePgpInline;
     private CryptoMode cryptoMode;
     private RecipientAutocryptStatus recipientAutocryptStatus;
 
 
-<<<<<<< HEAD
-    public String[] getRecipientAddresses() {
-        return recipientAddresses;
-    }
-
     public Long getOpenPgpKeyId() {
         return openPgpKeyId;
-=======
-    public Long getSigningKeyId() {
-        return signingKeyId;
->>>>>>> 3bbbf096
     }
 
     CryptoStatusDisplayType getCryptoStatusDisplayType() {
@@ -143,12 +125,8 @@
     }
 
     public boolean shouldUsePgpMessageBuilder() {
-<<<<<<< HEAD
         return cryptoProviderState != CryptoProviderState.UNCONFIGURED &&
                 cryptoProviderState != CryptoProviderState.ERROR;
-=======
-        return cryptoProviderState != CryptoProviderState.UNCONFIGURED && (isEncryptionEnabled() || isSignOnly());
->>>>>>> 3bbbf096
     }
 
     public boolean isEncryptionEnabled() {
@@ -166,11 +144,7 @@
     }
 
     public boolean isSigningEnabled() {
-<<<<<<< HEAD
-        return cryptoMode != CryptoMode.DISABLE && openPgpKeyId != null;
-=======
         return cryptoMode == CryptoMode.SIGN_ONLY || isEncryptionEnabled();
->>>>>>> 3bbbf096
     }
 
     public boolean isPgpInlineModeEnabled() {
@@ -227,18 +201,8 @@
             return this;
         }
 
-<<<<<<< HEAD
         public ComposeCryptoStatusBuilder setOpenPgpKeyId(Long openPgpKeyId) {
             this.openPgpKeyId = openPgpKeyId;
-=======
-        public ComposeCryptoStatusBuilder setSigningKeyId(Long signingKeyId) {
-            this.signingKeyId = signingKeyId;
-            return this;
-        }
-
-        public ComposeCryptoStatusBuilder setSelfEncryptId(Long selfEncryptKeyId) {
-            this.selfEncryptKeyId = selfEncryptKeyId;
->>>>>>> 3bbbf096
             return this;
         }
 
@@ -275,15 +239,7 @@
             result.cryptoProviderState = cryptoProviderState;
             result.cryptoMode = cryptoMode;
             result.recipientAddresses = recipientAddresses.toArray(new String[0]);
-<<<<<<< HEAD
-            result.allKeysAvailable = allKeysAvailable;
-            result.allKeysVerified = allKeysVerified;
-            result.hasRecipients = hasRecipients;
             result.openPgpKeyId = openPgpKeyId;
-=======
-            result.signingKeyId = signingKeyId;
-            result.selfEncryptKeyId = selfEncryptKeyId;
->>>>>>> 3bbbf096
             result.enablePgpInline = enablePgpInline;
             return result;
         }
@@ -294,8 +250,7 @@
         result.cryptoProviderState = cryptoProviderState;
         result.cryptoMode = cryptoMode;
         result.recipientAddresses = recipientAddresses;
-        result.signingKeyId = signingKeyId;
-        result.selfEncryptKeyId = selfEncryptKeyId;
+        result.openPgpKeyId = openPgpKeyId;
         result.enablePgpInline = enablePgpInline;
         result.recipientAutocryptStatus = recipientAutocryptStatusType;
         return result;
@@ -311,19 +266,8 @@
             // TODO: be more specific about this error
             return SendErrorState.PROVIDER_ERROR;
         }
-<<<<<<< HEAD
-        boolean isSignKeyMissing = openPgpKeyId == null;
-        if (isSignKeyMissing) {
-            return SendErrorState.SIGN_KEY_NOT_CONFIGURED;
-        }
-        boolean isPrivateModeAndNotAllKeysAvailable = cryptoMode == CryptoMode.PRIVATE && !allKeysAvailable;
-        if (isPrivateModeAndNotAllKeysAvailable) {
-            return SendErrorState.PRIVATE_BUT_MISSING_KEYS;
-=======
-
         if (isEncryptionEnabledError()) {
             return SendErrorState.ENABLED_ERROR;
->>>>>>> 3bbbf096
         }
 
         return null;
