--- conflicted
+++ resolved
@@ -10,7 +10,6 @@
     apply plugin: 'jacoco'
 }
 
-<<<<<<< HEAD
 repositories {
     jcenter()
 
@@ -19,8 +18,6 @@
     }
 }
 
-=======
->>>>>>> a8c4f69c
 //noinspection GroovyAssignabilityCheck
 configurations.all {
     resolutionStrategy {
@@ -29,38 +26,6 @@
 }
 
 dependencies {
-<<<<<<< HEAD
-    compile project(':k9mail-library')
-    compile project(':plugins:HoloColorPicker')
-    compile project(':plugins:openpgp-api-lib:openpgp-api')
-    compile "com.squareup.okio:okio:${okioVersion}"
-    compile 'commons-io:commons-io:2.4'
-    compile "com.android.support:support-v4:${androidSupportLibraryVersion}"
-    compile 'org.jsoup:jsoup:1.11.2'
-    compile "com.android.support:design:${androidSupportLibraryVersion}"
-    compile 'de.cketti.library.changelog:ckchangelog:1.2.1'
-    compile 'com.github.bumptech.glide:glide:3.6.1'
-    compile 'com.splitwise:tokenautocomplete:2.0.7'
-    compile 'de.cketti.safecontentresolver:safe-content-resolver-v14:0.9.0'
-    compile 'com.github.amlcurran.showcaseview:library:5.4.1'
-    compile 'com.squareup.moshi:moshi:1.2.0'
-    compile 'me.zhanghai.android.materialprogressbar:library:1.4.1'
-    compile "com.jakewharton.timber:timber:${timberVersion}"
-    compile 'net.jcip:jcip-annotations:1.0'
-
-    compile 'com.squareup.retrofit2:retrofit:2.3.0'
-    compile 'com.squareup.retrofit2:converter-gson:2.0.0-beta3'
-    compile 'com.android.support.constraint:constraint-layout:1.0.2'
-
-    androidTestCompile 'com.android.support.test.espresso:espresso-core:2.2.2'
-
-    testCompile "org.jetbrains.kotlin:kotlin-stdlib-jre7:${kotlinVersion}"
-    testCompile "org.robolectric:robolectric:${robolectricVersion}"
-    testCompile "junit:junit:${junitVersion}"
-    testCompile "com.google.truth:truth:${truthVersion}"
-    testCompile "org.mockito:mockito-core:${mockitoVersion}"
-    testCompile "org.jdom:jdom2:2.0.6"
-=======
     implementation project(':k9mail-library')
     implementation project(':plugins:HoloColorPicker')
     implementation project(':plugins:openpgp-api-lib:openpgp-api')
@@ -87,7 +52,6 @@
     testImplementation "com.google.truth:truth:${truthVersion}"
     testImplementation "org.mockito:mockito-core:${mockitoVersion}"
     testImplementation "org.jdom:jdom2:2.0.6"
->>>>>>> a8c4f69c
 }
 
 android {
