--- conflicted
+++ resolved
@@ -200,28 +200,6 @@
     <target name="help" depends="android_rules.help">
         <!-- displays starts at col 13
               |13                                                              80| -->
-<<<<<<< HEAD
-        <echo>Android Ant Build. Available targets:</echo>
-        <echo>   help:      Displays this help.</echo> 
-        <echo>   debug:     Builds the application and sign it with a debug key.</echo>
-        <echo>   release:   Builds the application. The generated apk file must be</echo>
-        <echo>              signed before it is published.</echo>
-        <echo>   install:   Installs the debug package onto a running emulator or</echo>
-        <echo>              device. This can only be used if the application has </echo>
-        <echo>              not yet been installed.</echo>
-        <echo>   reinstall: Installs the debug package on a running emulator or</echo>
-        <echo>              device that already has the application.</echo>
-        <echo>              The signatures must match.</echo>
-        <echo>   uninstall: uninstall the application from a running emulator or</echo>
-        <echo>              device.</echo>
-        <echo>   bump-version: ant -Dversion-name=3.123</echo>
-        <echo>               Bumps the project version to 3.123,tags and commits it</echo>
-        <echo>   astyle:     Make K-9's source look like it's supposed to</echo>
-        <echo>   eclipse:    Apply template Eclipse settings</echo>
-        <echo>   javadoc:    Create javadoc. Requires ANDROID_HOME environment</echo>
-        <echo>               variable to be set (i.e. /opt/android-sdk-update-manager/)</echo>
-     </target>
-=======
         <echo>Additional targets:</echo>
      <!--echo>   bump-version: ant -Dversion-name=3.123</echo>
         <echo>              Bumps the project version to 3.123,tags and commits it.</echo>
@@ -239,7 +217,6 @@
         <echo>              from 0 and 200, respectively.</echo>
     </target>
 
->>>>>>> 10f278f5
     <target name="eclipse" description="Apply template Eclipse settings">
         <copy todir=".settings">
             <fileset dir="tools/eclipse-settings" />
