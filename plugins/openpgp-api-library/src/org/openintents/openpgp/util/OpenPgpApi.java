--- conflicted
+++ resolved
@@ -41,11 +41,7 @@
      * ---------------
      * <p/>
      * 3:
-<<<<<<< HEAD
-     * - first public stable version
-=======
      * - First public stable version
->>>>>>> 6f156498
      * <p/>
      * 4:
      * - No changes to existing methods -> backward compatible
@@ -54,10 +50,6 @@
      * 5:
      * - OpenPgpSignatureResult: new consts SIGNATURE_KEY_REVOKED and SIGNATURE_KEY_EXPIRED
      * - OpenPgpSignatureResult: ArrayList<String> userIds
-<<<<<<< HEAD
-     */
-    public static final int API_VERSION = 5;
-=======
      * 6:
      * - Deprecate ACTION_SIGN
      * - Introduce ACTION_CLEARTEXT_SIGN and ACTION_DETACHED_SIGN
@@ -66,7 +58,6 @@
      * - New result for ACTION_DECRYPT_VERIFY: RESULT_CHARSET
      */
     public static final int API_VERSION = 6;
->>>>>>> 6f156498
 
     /**
      * General extras
@@ -105,11 +96,7 @@
 
     /**
      * Sign text or binary data resulting in a detached signature.
-<<<<<<< HEAD
-     * No OutputStream for ACTION_DETACHED_SIGN (No magic pre-processing like in ACTION_CLEARTEXT_SIGN)!
-=======
      * No OutputStream necessary for ACTION_DETACHED_SIGN (No magic pre-processing like in ACTION_CLEARTEXT_SIGN)!
->>>>>>> 6f156498
      * The detached signature is returned separately in RESULT_DETACHED_SIGNATURE.
      * <p/>
      * optional extras:
@@ -154,28 +141,18 @@
     /**
      * Decrypts and verifies given input stream. This methods handles encrypted-only, signed-and-encrypted,
      * and also signed-only input.
-<<<<<<< HEAD
-=======
      * OutputStream is optional, e.g., for verifying detached signatures!
->>>>>>> 6f156498
      * <p/>
      * If OpenPgpSignatureResult.getStatus() == OpenPgpSignatureResult.SIGNATURE_KEY_MISSING
      * in addition a PendingIntent is returned via RESULT_INTENT to download missing keys.
      * <p/>
      * optional extras:
-<<<<<<< HEAD
-     * boolean       EXTRA_REQUEST_ASCII_ARMOR   (request ascii armor for output)
-=======
->>>>>>> 6f156498
      * byte[]        EXTRA_DETACHED_SIGNATURE    (detached signature)
      * <p/>
      * returned extras:
      * OpenPgpSignatureResult   RESULT_SIGNATURE
      * OpenPgpDecryptMetadata   RESULT_METADATA
-<<<<<<< HEAD
-=======
      * String                   RESULT_CHARSET   (charset which was specified in the headers of ascii armored input, if any)
->>>>>>> 6f156498
      */
     public static final String ACTION_DECRYPT_VERIFY = "org.openintents.openpgp.action.DECRYPT_VERIFY";
 
@@ -186,10 +163,7 @@
      * <p/>
      * returned extras:
      * OpenPgpDecryptMetadata   RESULT_METADATA
-<<<<<<< HEAD
-=======
      * String                   RESULT_CHARSET   (charset which was specified in the headers of ascii armored input, if any)
->>>>>>> 6f156498
      */
     public static final String ACTION_DECRYPT_METADATA = "org.openintents.openpgp.action.DECRYPT_METADATA";
 
