apply plugin: 'com.android.library'
apply plugin: 'kotlin-android'

if (!rootProject.optimizeForDevelopment) {
    apply from: '../gradle/plugins/checkstyle-android.gradle'
    apply from: '../gradle/plugins/findbugs-android.gradle'
}

if (rootProject.testCoverage) {
    apply plugin: 'jacoco'
}

dependencies {
    implementation 'org.apache.james:apache-mime4j-core:0.8.1'
    implementation 'org.apache.james:apache-mime4j-dom:0.8.1'
    implementation "com.squareup.okio:okio:${okioVersion}"
    implementation 'commons-io:commons-io:2.4'
    implementation 'com.jcraft:jzlib:1.0.7'
    implementation 'com.beetstra.jutf7:jutf7:1.0.0'
    implementation "com.android.support:support-annotations:${androidSupportLibraryVersion}"
    implementation "com.jakewharton.timber:timber:${timberVersion}"

    androidTestImplementation 'com.android.support.test:runner:0.4.1'
    androidTestImplementation 'com.madgag.spongycastle:pg:1.51.0.0'

<<<<<<< HEAD
    compile 'dnsjava:dnsjava:2.1.7'
    compile 'org.jsoup:jsoup:1.10.2'

    androidTestCompile 'com.android.support.test:runner:0.4.1'
    androidTestCompile 'com.madgag.spongycastle:pg:1.51.0.0'
=======
    testImplementation "org.jetbrains.kotlin:kotlin-stdlib-jre7:${kotlinVersion}"
    testImplementation "org.robolectric:robolectric:${robolectricVersion}"
    testImplementation "junit:junit:${junitVersion}"
    testImplementation "com.google.truth:truth:${truthVersion}"
    testImplementation "org.mockito:mockito-core:${mockitoVersion}"
>>>>>>> a8c4f69c

    // The Android Gradle plugin doesn't seem to put the Apache HTTP Client on the runtime classpath anymore when
    // running JVM tests.
    testImplementation 'org.apache.httpcomponents:httpclient:4.5.5'
}

android {
    compileSdkVersion androidCompileSdkVersion.toInteger()
    buildToolsVersion androidBuildToolsVersion

    defaultConfig {
        minSdkVersion 15

        testInstrumentationRunner "android.support.test.runner.AndroidJUnitRunner"
    }

    // for using Apache HTTP Client
    useLibrary 'org.apache.http.legacy'

    buildTypes {
        debug {
            testCoverageEnabled rootProject.testCoverage
        }
    }

    lintOptions {
        abortOnError false
        lintConfig file("$rootProject.projectDir/config/lint/lint.xml")
    }

    compileOptions {
        sourceCompatibility JavaVersion.VERSION_1_7
        targetCompatibility JavaVersion.VERSION_1_7
    }

    packagingOptions {
        exclude 'META-INF/DEPENDENCIES'
        exclude 'META-INF/LICENSE'
        exclude 'META-INF/LICENSE.txt'
        exclude 'META-INF/NOTICE'
        exclude 'META-INF/NOTICE.txt'
        exclude 'LICENSE.txt'
    }
}<|MERGE_RESOLUTION|>--- conflicted
+++ resolved
@@ -23,19 +23,14 @@
     androidTestImplementation 'com.android.support.test:runner:0.4.1'
     androidTestImplementation 'com.madgag.spongycastle:pg:1.51.0.0'
 
-<<<<<<< HEAD
-    compile 'dnsjava:dnsjava:2.1.7'
-    compile 'org.jsoup:jsoup:1.10.2'
+    implementation 'dnsjava:dnsjava:2.1.7'
+    implementation 'org.jsoup:jsoup:1.10.2'
 
-    androidTestCompile 'com.android.support.test:runner:0.4.1'
-    androidTestCompile 'com.madgag.spongycastle:pg:1.51.0.0'
-=======
     testImplementation "org.jetbrains.kotlin:kotlin-stdlib-jre7:${kotlinVersion}"
     testImplementation "org.robolectric:robolectric:${robolectricVersion}"
     testImplementation "junit:junit:${junitVersion}"
     testImplementation "com.google.truth:truth:${truthVersion}"
     testImplementation "org.mockito:mockito-core:${mockitoVersion}"
->>>>>>> a8c4f69c
 
     // The Android Gradle plugin doesn't seem to put the Apache HTTP Client on the runtime classpath anymore when
     // running JVM tests.
